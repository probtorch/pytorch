--- conflicted
+++ resolved
@@ -43,11 +43,8 @@
 from .gumbel import Gumbel
 from .kl import kl_divergence, register_kl
 from .laplace import Laplace
-<<<<<<< HEAD
+from .multinomial import Multinomial
 from .multivariate_normal import MultivariateNormal
-=======
-from .multinomial import Multinomial
->>>>>>> e8553173
 from .normal import Normal
 from .one_hot_categorical import OneHotCategorical
 from .pareto import Pareto
@@ -67,11 +64,8 @@
     'Gamma',
     'Gumbel',
     'Laplace',
-<<<<<<< HEAD
+    'Multinomial',
     'MultivariateNormal',
-=======
-    'Multinomial',
->>>>>>> e8553173
     'Normal',
     'OneHotCategorical',
     'Pareto',
