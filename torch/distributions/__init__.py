r"""
The ``distributions`` package contains parameterizable probability distributions
and sampling functions.

Policy gradient methods can be implemented using the
:meth:`~torch.distributions.Distribution.log_prob` method, when the probability
density function is differentiable with respect to its parameters. A basic
method is the REINFORCE rule:

.. math::

    \Delta\theta  = \alpha r \frac{\partial\log p(a|\pi^\theta(s))}{\partial\theta}

where :math:`\theta` are the parameters, :math:`\alpha` is the learning rate,
:math:`r` is the reward and :math:`p(a|\pi^\theta(s))` is the probability of
taking action :math:`a` in state :math:`s` given policy :math:`\pi^\theta`.

In practice we would sample an action from the output of a network, apply this
action in an environment, and then use ``log_prob`` to construct an equivalent
loss function. Note that we use a negative because optimisers use gradient
descent, whilst the rule above assumes gradient ascent. With a categorical
policy, the code for implementing REINFORCE would be as follows::

    probs = policy_network(state)
    # NOTE: this is equivalent to what used to be called multinomial
    m = Categorical(probs)
    action = m.sample()
    next_state, reward = env.step(action)
    loss = -m.log_prob(action) * reward
    loss.backward()
"""

from .bernoulli import Bernoulli
from .beta import Beta
from .transforms import *
from .binomial import Binomial
from .categorical import Categorical
from .cauchy import Cauchy
from .chi2 import Chi2
from .dirichlet import Dirichlet
from .distribution import Distribution
from .exponential import Exponential
from .fishersnedecor import FisherSnedecor
from .gamma import Gamma
from .geometric import Geometric
from .gumbel import Gumbel
from .kl import kl_divergence, register_kl
from .laplace import Laplace
from .log_normal import LogNormal
from .multinomial import Multinomial
from .normal import Normal
from .one_hot_categorical import OneHotCategorical
from .pareto import Pareto
from .studentT import StudentT
<<<<<<< HEAD
from .transformed_distribution import TransformedDistribution
=======
from .poisson import Poisson
>>>>>>> 5a5afa5c
from .uniform import Uniform

__all__ = [
    'Bernoulli',
    'Beta',
    'Binomial',
    'Categorical',
    'Cauchy',
    'Chi2',
    'Dirichlet',
    'Distribution',
    'Exponential',
    'FisherSnedecor',
    'Gamma',
    'Geometric',
    'Gumbel',
    'Laplace',
    'LogNormal',
    'Multinomial',
    'Normal',
    'OneHotCategorical',
    'Pareto',
    'StudentT',
    'Poisson',
    'Uniform',
    'TransformedDistribution',
    'kl_divergence',
    'register_kl',
]
__all__.extend(transforms.__all__)<|MERGE_RESOLUTION|>--- conflicted
+++ resolved
@@ -51,12 +51,9 @@
 from .normal import Normal
 from .one_hot_categorical import OneHotCategorical
 from .pareto import Pareto
+from .poisson import Poisson
 from .studentT import StudentT
-<<<<<<< HEAD
 from .transformed_distribution import TransformedDistribution
-=======
-from .poisson import Poisson
->>>>>>> 5a5afa5c
 from .uniform import Uniform
 
 __all__ = [
