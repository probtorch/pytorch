"""
Note [Randomized statistical tests]
-----------------------------------

This note describes how to maintain tests in this file as random sources
change. This file contains two types of randomized tests:

1. The easier type of randomized test are tests that should always pass but are
   initialized with random data. If these fail something is wrong, but it's
   fine to use a fixed seed by inheriting from common.TestCase.

2. The trickier tests are statistical tests. These tests explicitly call
   set_rng_seed(n) and are marked "see Note [Randomized statistical tests]".
   These statistical tests have a known positive failure rate
   (we set failure_rate=1e-3 by default). We need to balance strength of these
   tests with annoyance of false alarms. One way that works is to specifically
   set seeds in each of the randomized tests. When a random generator
   occasionally changes (as in #4312 vectorizing the Box-Muller sampler), some
   of these statistical tests may (rarely) fail. If one fails in this case,
   it's fine to increment the seed of the failing test (but you shouldn't need
   to increment it more than once; otherwise something is probably actually
   wrong).
"""

import math
import numbers
import unittest
from collections import namedtuple
from itertools import product
from random import shuffle

import torch
from common import TestCase, run_tests, set_rng_seed
from torch.autograd import Variable, grad, gradcheck, variable
from torch.distributions import (Bernoulli, Beta, Binomial, Categorical,
                                 Cauchy, Chi2, Dirichlet, Distribution,
                                 Exponential, ExponentialFamily,
                                 FisherSnedecor, Gamma, Geometric,
                                 Gumbel, Laplace, LogNormal, Multinomial, MultivariateNormal,
                                 Normal, OneHotCategorical, Pareto, Poisson,
                                 RelaxedBernoulli, RelaxedOneHotCategorical, StudentT,
                                 TransformedDistribution, Uniform, constraints,
                                 kl_divergence)
from torch.distributions.kl import _kl_expfamily_expfamily
from torch.distributions.constraint_registry import biject_to, transform_to
from torch.distributions.constraints import Constraint, is_dependent
from torch.distributions.dirichlet import _Dirichlet_backward
from torch.distributions.transforms import (AbsTransform, AffineTransform,
                                            BoltzmannTransform,
                                            ComposeTransform, ExpTransform,
                                            LowerCholeskyTransform,
                                            SigmoidTransform,
                                            StickBreakingTransform,
                                            identity_transform)
from torch.distributions.utils import _finfo, probs_to_logits, softmax

TEST_NUMPY = True
try:
    import numpy as np
    import scipy.stats
    import scipy.special
except ImportError:
    TEST_NUMPY = False

SCALAR_SHAPE = () if torch._C._with_scalars() else (1,)
TEST_CUDA = torch.cuda.is_available()


def pairwise(Dist, *params):
    """
    Creates a pair of distributions `Dist` initialzed to test each element of
    param with each other.
    """
    params1 = [variable([p] * len(p)) for p in params]
    params2 = [p.transpose(0, 1) for p in params1]
    return Dist(*params1), Dist(*params2)


def is_all_nan(tensor):
    """
    Checks if all entries of a tensor is nan.
    """
    return (tensor != tensor).all()


# Register all distributions for generic tests.
Example = namedtuple('Example', ['Dist', 'params'])
EXAMPLES = [
    Example(Bernoulli, [
        {'probs': Variable(torch.Tensor([0.7, 0.2, 0.4]), requires_grad=True)},
        {'probs': Variable(torch.Tensor([0.3]), requires_grad=True)},
        {'probs': 0.3},
    ]),
    Example(Geometric, [
        {'probs': Variable(torch.Tensor([0.7, 0.2, 0.4]), requires_grad=True)},
        {'probs': Variable(torch.Tensor([0.3]), requires_grad=True)},
        {'probs': 0.3},
    ]),
    Example(Beta, [
        {
            'concentration1': Variable(torch.exp(torch.randn(2, 3)), requires_grad=True),
            'concentration0': Variable(torch.exp(torch.randn(2, 3)), requires_grad=True),
        },
        {
            'concentration1': Variable(torch.exp(torch.randn(4)), requires_grad=True),
            'concentration0': Variable(torch.exp(torch.randn(4)), requires_grad=True),
        },
    ]),
    Example(Categorical, [
        {'probs': Variable(torch.Tensor([[0.1, 0.2, 0.3], [0.5, 0.3, 0.2]]), requires_grad=True)},
        {'probs': Variable(torch.Tensor([[1.0, 0.0], [0.0, 1.0]]), requires_grad=True)},
    ]),
    Example(Binomial, [
        {'probs': Variable(torch.Tensor([[0.1, 0.2, 0.3], [0.5, 0.3, 0.2]]), requires_grad=True), 'total_count': 10},
        {'probs': Variable(torch.Tensor([[1.0, 0.0], [0.0, 1.0]]), requires_grad=True), 'total_count': 10},
    ]),
    Example(Multinomial, [
        {'probs': Variable(torch.Tensor([[0.1, 0.2, 0.3], [0.5, 0.3, 0.2]]), requires_grad=True), 'total_count': 10},
        {'probs': Variable(torch.Tensor([[1.0, 0.0], [0.0, 1.0]]), requires_grad=True), 'total_count': 10},
    ]),
    Example(Cauchy, [
        {'loc': 0.0, 'scale': 1.0},
        {'loc': Variable(torch.Tensor([0.0])), 'scale': 1.0},
        {'loc': Variable(torch.Tensor([[0.0], [0.0]])),
         'scale': Variable(torch.Tensor([[1.0], [1.0]]))}
    ]),
    Example(Chi2, [
        {'df': Variable(torch.exp(torch.randn(2, 3)), requires_grad=True)},
        {'df': Variable(torch.exp(torch.randn(1)), requires_grad=True)},
    ]),
    Example(StudentT, [
        {'df': Variable(torch.exp(torch.randn(2, 3)), requires_grad=True)},
        {'df': Variable(torch.exp(torch.randn(1)), requires_grad=True)},
    ]),
    Example(Dirichlet, [
        {'concentration': Variable(torch.exp(torch.randn(2, 3)), requires_grad=True)},
        {'concentration': Variable(torch.exp(torch.randn(4)), requires_grad=True)},
    ]),
    Example(Exponential, [
        {'rate': Variable(torch.randn(5, 5).abs(), requires_grad=True)},
        {'rate': Variable(torch.randn(1).abs(), requires_grad=True)},
    ]),
    Example(FisherSnedecor, [
        {
            'df1': Variable(torch.randn(5, 5).abs(), requires_grad=True),
            'df2': Variable(torch.randn(5, 5).abs(), requires_grad=True),
        },
        {
            'df1': Variable(torch.randn(1).abs(), requires_grad=True),
            'df2': Variable(torch.randn(1).abs(), requires_grad=True),
        },
        {
            'df1': Variable(torch.Tensor([1.0])),
            'df2': 1.0,
        }
    ]),
    Example(Gamma, [
        {
            'concentration': Variable(torch.exp(torch.randn(2, 3)), requires_grad=True),
            'rate': Variable(torch.exp(torch.randn(2, 3)), requires_grad=True),
        },
        {
            'concentration': Variable(torch.exp(torch.randn(1)), requires_grad=True),
            'rate': Variable(torch.exp(torch.randn(1)), requires_grad=True),
        },
    ]),
    Example(Gumbel, [
        {
            'loc': Variable(torch.randn(5, 5), requires_grad=True),
            'scale': Variable(torch.randn(5, 5).abs(), requires_grad=True),
        },
        {
            'loc': Variable(torch.randn(1), requires_grad=True),
            'scale': Variable(torch.randn(1).abs(), requires_grad=True),
        },
    ]),
    Example(Laplace, [
        {
            'loc': Variable(torch.randn(5, 5), requires_grad=True),
            'scale': Variable(torch.randn(5, 5).abs(), requires_grad=True),
        },
        {
            'loc': Variable(torch.randn(1), requires_grad=True),
            'scale': Variable(torch.randn(1).abs(), requires_grad=True),
        },
        {
            'loc': Variable(torch.Tensor([1.0, 0.0]), requires_grad=True),
            'scale': Variable(torch.Tensor([1e-5, 1e-5]), requires_grad=True),
        },
    ]),
    Example(LogNormal, [
        {
            'loc': Variable(torch.randn(5, 5), requires_grad=True),
            'scale': Variable(torch.randn(5, 5).abs(), requires_grad=True),
        },
        {
            'loc': Variable(torch.randn(1), requires_grad=True),
            'scale': Variable(torch.randn(1).abs(), requires_grad=True),
        },
        {
            'loc': Variable(torch.Tensor([1.0, 0.0]), requires_grad=True),
            'scale': Variable(torch.Tensor([1e-5, 1e-5]), requires_grad=True),
        },
    ]),
    Example(MultivariateNormal, [
        {
            'loc': Variable(torch.randn(5, 2), requires_grad=True),
            'covariance_matrix': Variable(torch.Tensor([[2.0, 0.3], [0.3, 0.25]]), requires_grad=True),
        },
        {
            'loc': Variable(torch.randn(5, 3, 2), requires_grad=True),
            'scale_tril': Variable(torch.Tensor([[[2.0, 0.0], [-0.5, 0.25]],
                                                 [[2.0, 0.0], [0.3, 0.25]],
                                                 [[5.0, 0.0], [-0.5, 1.5]]]), requires_grad=True),
        },
        {
            'loc': Variable(torch.Tensor([1.0, -1.0])),
            'covariance_matrix': Variable(torch.Tensor([[5.0, -0.5], [-0.5, 1.5]])),
        },
    ]),
    Example(Normal, [
        {
            'loc': Variable(torch.randn(5, 5), requires_grad=True),
            'scale': Variable(torch.randn(5, 5).abs(), requires_grad=True),
        },
        {
            'loc': Variable(torch.randn(1), requires_grad=True),
            'scale': Variable(torch.randn(1).abs(), requires_grad=True),
        },
        {
            'loc': Variable(torch.Tensor([1.0, 0.0]), requires_grad=True),
            'scale': Variable(torch.Tensor([1e-5, 1e-5]), requires_grad=True),
        },
    ]),
    Example(OneHotCategorical, [
        {'probs': Variable(torch.Tensor([[0.1, 0.2, 0.3], [0.5, 0.3, 0.2]]), requires_grad=True)},
        {'probs': Variable(torch.Tensor([[1.0, 0.0], [0.0, 1.0]]), requires_grad=True)},
    ]),
    Example(Pareto, [
        {
            'scale': 1.0,
            'alpha': 1.0
        },
        {
            'scale': Variable(torch.randn(5, 5).abs(), requires_grad=True),
            'alpha': Variable(torch.randn(5, 5).abs(), requires_grad=True)
        },
        {
            'scale': variable([1.0]),
            'alpha': 1.0
        }
    ]),
    Example(Poisson, [
        {
            'rate': Variable(torch.randn(5, 5).abs(), requires_grad=True),
        },
        {
            'rate': Variable(torch.randn(3).abs(), requires_grad=True),
        },
        {
            'rate': 0.2,
        }
    ]),
    Example(RelaxedBernoulli, [
        {
            'temperature': Variable(torch.Tensor([0.5]), requires_grad=True),
            'probs': Variable(torch.Tensor([0.7, 0.2, 0.4]), requires_grad=True),
        },
        {
            'temperature': Variable(torch.Tensor([2.0])),
            'probs': Variable(torch.Tensor([0.3])),
        },
        {
            'temperature': Variable(torch.Tensor([7.2])),
            'logits': Variable(torch.Tensor([-2.0, 2.0, 1.0, 5.0]))
        }
    ]),
    Example(RelaxedOneHotCategorical, [
        {
            'temperature': Variable(torch.Tensor([0.5]), requires_grad=True),
            'probs': Variable(torch.Tensor([[0.1, 0.2, 0.7], [0.5, 0.3, 0.2]]), requires_grad=True)
        },
        {
            'temperature': Variable(torch.Tensor([2.0])),
            'probs': Variable(torch.Tensor([[1.0, 0.0], [0.0, 1.0]]))
        },
        {
            'temperature': Variable(torch.Tensor([7.2])),
            'logits': Variable(torch.Tensor([[-2.0, 2.0], [1.0, 5.0]]))
        }
    ]),
    Example(TransformedDistribution, [
        {
            'base_distribution': Normal(Variable(torch.randn(2, 3), requires_grad=True),
                                        Variable(torch.randn(2, 3).abs(), requires_grad=True)),
            'transforms': [],
        },
        {
            'base_distribution': Normal(Variable(torch.randn(2, 3), requires_grad=True),
                                        Variable(torch.randn(2, 3).abs(), requires_grad=True)),
            'transforms': ExpTransform(),
        },
        {
            'base_distribution': Normal(Variable(torch.randn(2, 3, 5), requires_grad=True),
                                        Variable(torch.randn(2, 3, 5).abs(), requires_grad=True)),
            'transforms': [AffineTransform(Variable(torch.randn(3, 5)), Variable(torch.randn(3, 5))),
                           ExpTransform()],
        },
    ]),
    Example(Uniform, [
        {
            'low': Variable(torch.zeros(5, 5), requires_grad=True),
            'high': Variable(torch.ones(5, 5), requires_grad=True),
        },
        {
            'low': Variable(torch.zeros(1), requires_grad=True),
            'high': Variable(torch.ones(1), requires_grad=True),
        },
        {
            'low': Variable(torch.Tensor([1.0, 1.0]), requires_grad=True),
            'high': Variable(torch.Tensor([2.0, 3.0]), requires_grad=True),
        },
    ]),
]


def unwrap(value):
    if isinstance(value, Variable):
        return value.data
    return value


class TestDistributions(TestCase):
    def _gradcheck_log_prob(self, dist_ctor, ctor_params):
        # performs gradient checks on log_prob
        distribution = dist_ctor(*ctor_params)
        s = distribution.sample()

        expected_shape = distribution.batch_shape + distribution.event_shape
        if not expected_shape and not torch._C._with_scalars():
            expected_shape = torch.Size((1,))  # Work around lack of scalars.
        self.assertEqual(s.size(), expected_shape)

        def apply_fn(*params):
            return dist_ctor(*params).log_prob(s)

        gradcheck(apply_fn, ctor_params, raise_exception=True)

    def _check_log_prob(self, dist, asset_fn):
        # checks that the log_prob matches a reference function
        s = dist.sample()
        log_probs = dist.log_prob(s)
        for i, (val, log_prob) in enumerate(zip(s.data.view(-1), log_probs.data.view(-1))):
            asset_fn(i, val, log_prob)

    def _check_sampler_sampler(self, torch_dist, ref_dist, message, multivariate=False,
                               num_samples=10000, failure_rate=1e-3):
        # Checks that the .sample() method matches a reference function.
        torch_samples = torch_dist.sample((num_samples,)).squeeze()
        if isinstance(torch_samples, Variable):
            torch_samples = torch_samples.data
        torch_samples = torch_samples.cpu().numpy()
        ref_samples = ref_dist.rvs(num_samples).astype(np.float64)
        if multivariate:
            # Project onto a random axis.
            axis = np.random.normal(size=torch_samples.shape[-1])
            axis /= np.linalg.norm(axis)
            torch_samples = np.dot(torch_samples, axis)
            ref_samples = np.dot(ref_samples, axis)
        samples = [(x, +1) for x in torch_samples] + [(x, -1) for x in ref_samples]
        shuffle(samples)  # necessary to prevent stable sort from making uneven bins for discrete
        samples.sort(key=lambda x: x[0])
        samples = np.array(samples)[:, 1]

        # Aggragate into bins filled with roughly zero-mean unit-variance RVs.
        num_bins = 10
        samples_per_bin = len(samples) // num_bins
        bins = samples.reshape((num_bins, samples_per_bin)).mean(axis=1)
        stddev = samples_per_bin ** -0.5
        threshold = stddev * scipy.special.erfinv(1 - 2 * failure_rate / num_bins)
        message = '{}.sample() is biased:\n{}'.format(message, bins)
        for bias in bins:
            self.assertLess(-threshold, bias, message)
            self.assertLess(bias, threshold, message)

    @unittest.skipIf(not TEST_NUMPY, "NumPy not found")
    def _check_sampler_discrete(self, torch_dist, ref_dist, message,
                                num_samples=10000, failure_rate=1e-3):
        """Runs a Chi2-test for the support, but ignores tail instead of combining"""
        torch_samples = torch_dist.sample((num_samples,)).squeeze()
        if isinstance(torch_samples, Variable):
            torch_samples = torch_samples.data
        torch_samples = torch_samples.cpu().numpy()
        unique, counts = np.unique(torch_samples, return_counts=True)
        pmf = ref_dist.pmf(unique)
        msk = (counts > 5) & ((pmf * num_samples) > 5)
        self.assertGreater(pmf[msk].sum(), 0.9, "Distribution is too sparse for test; try increasing num_samples")
        chisq, p = scipy.stats.chisquare(counts[msk], pmf[msk] * num_samples)
        self.assertGreater(p, failure_rate, message)

    def _check_enumerate_support(self, dist, examples):
        for param, expected in examples:
            param = torch.Tensor(param)
            expected = torch.Tensor(expected)
            actual = dist(param).enumerate_support()
            self.assertEqual(actual, expected)
            param = Variable(param)
            expected = Variable(expected)
            actual = dist(param).enumerate_support()
            self.assertEqual(actual, expected)

    def test_sample_detached(self):
        for Dist, params in EXAMPLES:
            for i, param in enumerate(params):
                variable_params = [p for p in param.values() if getattr(p, 'requires_grad', False)]
                if not variable_params:
                    continue
                dist = Dist(**param)
                sample = dist.sample()
                self.assertFalse(sample.requires_grad,
                                 msg='{} example {}/{}, .sample() is not detached'.format(
                                     Dist.__name__, i + 1, len(params)))

    def test_rsample_requires_grad(self):
        for Dist, params in EXAMPLES:
            for i, param in enumerate(params):
                if not any(getattr(p, 'requires_grad', False) for p in param.values()):
                    continue
                dist = Dist(**param)
                if not dist.has_rsample:
                    continue
                sample = dist.rsample()
                self.assertTrue(sample.requires_grad,
                                msg='{} example {}/{}, .rsample() does not require grad'.format(
                                    Dist.__name__, i + 1, len(params)))

    def test_enumerate_support_type(self):
        for Dist, params in EXAMPLES:
            for i, param in enumerate(params):
                dist = Dist(**param)
                try:
                    self.assertTrue(type(unwrap(dist.sample())) is type(unwrap(dist.enumerate_support())),
                                    msg=('{} example {}/{}, return type mismatch between ' +
                                         'sample and enumerate_support.').format(Dist.__name__, i + 1, len(params)))
                except NotImplementedError:
                    pass

    def test_has_examples(self):
        distributions_with_examples = set(e.Dist for e in EXAMPLES)
        for Dist in globals().values():
            if isinstance(Dist, type) and issubclass(Dist, Distribution) \
                    and Dist is not Distribution and Dist is not ExponentialFamily:
                self.assertIn(Dist, distributions_with_examples,
                              "Please add {} to the EXAMPLES list in test_distributions.py".format(Dist.__name__))

    def test_bernoulli(self):
        p = variable([0.7, 0.2, 0.4], requires_grad=True)
        r = variable(0.3, requires_grad=True)
        s = 0.3
        self.assertEqual(Bernoulli(p).sample((8,)).size(), (8, 3))
        self.assertTrue(isinstance(Bernoulli(p).sample().data, torch.Tensor))
        self.assertEqual(Bernoulli(r).sample((8,)).size(), (8,) + SCALAR_SHAPE)
        self.assertEqual(Bernoulli(r).sample().size(), SCALAR_SHAPE)
        self.assertEqual(Bernoulli(r).sample((3, 2)).size(), (3, 2,) + SCALAR_SHAPE)
        self.assertEqual(Bernoulli(s).sample().size(), SCALAR_SHAPE)
        self._gradcheck_log_prob(Bernoulli, (p,))

        def ref_log_prob(idx, val, log_prob):
            prob = p.data[idx]
            self.assertEqual(log_prob, math.log(prob if val else 1 - prob))

        self._check_log_prob(Bernoulli(p), ref_log_prob)
        self._check_log_prob(Bernoulli(logits=p.log() - (-p).log1p()), ref_log_prob)
        self.assertRaises(NotImplementedError, Bernoulli(r).rsample)

        # check entropy computation
        self.assertEqual(Bernoulli(p).entropy().data, torch.Tensor([0.6108, 0.5004, 0.6730]), prec=1e-4)
        self.assertEqual(Bernoulli(torch.Tensor([0.0])).entropy(), torch.Tensor([0.0]))
        self.assertEqual(Bernoulli(s).entropy(), torch.Tensor([0.6108]), prec=1e-4)

    def test_bernoulli_enumerate_support(self):
        examples = [
            ([0.1], [[0], [1]]),
            ([0.1, 0.9], [[0, 0], [1, 1]]),
            ([[0.1, 0.2], [0.3, 0.4]], [[[0, 0], [0, 0]], [[1, 1], [1, 1]]]),
        ]
        self._check_enumerate_support(Bernoulli, examples)

    def test_bernoulli_3d(self):
        p = Variable(torch.Tensor(2, 3, 5).fill_(0.5), requires_grad=True)
        self.assertEqual(Bernoulli(p).sample().size(), (2, 3, 5))
        self.assertEqual(Bernoulli(p).sample(sample_shape=(2, 5)).size(),
                         (2, 5, 2, 3, 5))
        self.assertEqual(Bernoulli(p).sample((2,)).size(), (2, 2, 3, 5))

    def test_geometric(self):
        p = variable([0.7, 0.2, 0.4], requires_grad=True)
        r = variable(0.3, requires_grad=True)
        s = 0.3
        self.assertEqual(Geometric(p).sample((8,)).size(), (8, 3))
        self.assertEqual(Geometric(1).sample(), 0)
        self.assertEqual(Geometric(1).log_prob(variable(1)), -float('inf'), allow_inf=True)
        self.assertEqual(Geometric(1).log_prob(variable(0)), 0)
        self.assertTrue(isinstance(Geometric(p).sample().data, torch.Tensor))
        self.assertEqual(Geometric(r).sample((8,)).size(), (8,) + SCALAR_SHAPE)
        self.assertEqual(Geometric(r).sample().size(), SCALAR_SHAPE)
        self.assertEqual(Geometric(r).sample((3, 2)).size(), (3, 2) + SCALAR_SHAPE)
        self.assertEqual(Geometric(s).sample().size(), SCALAR_SHAPE)
        self._gradcheck_log_prob(Geometric, (p,))
        self.assertRaises(ValueError, lambda: Geometric(0))
        self.assertRaises(NotImplementedError, Geometric(r).rsample)

    @unittest.skipIf(not TEST_NUMPY, "NumPy not found")
    def test_geometric_log_prob_and_entropy(self):
        p = Variable(torch.Tensor([0.7, 0.2, 0.4]), requires_grad=True)
        s = 0.3

        def ref_log_prob(idx, val, log_prob):
            prob = p.data[idx]
            self.assertEqual(log_prob, scipy.stats.geom(prob, loc=-1).logpmf(val))

        self._check_log_prob(Geometric(p), ref_log_prob)
        self._check_log_prob(Geometric(logits=p.log() - (-p).log1p()), ref_log_prob)

        # check entropy computation
        self.assertEqual(Geometric(p).entropy().data, scipy.stats.geom(p.data.numpy(), loc=-1).entropy(), prec=1e-3)
        self.assertEqual(float(Geometric(s).entropy()), scipy.stats.geom(s, loc=-1).entropy().item(), prec=1e-3)

    @unittest.skipIf(not TEST_NUMPY, "NumPy not found")
    def test_geometric_sample(self):
        set_rng_seed(0)  # see Note [Randomized statistical tests]
        for prob in [0.01, 0.18, 0.8]:
            self._check_sampler_discrete(Geometric(prob),
                                         scipy.stats.geom(p=prob, loc=-1),
                                         'Geometric(prob={})'.format(prob))

    def test_binomial(self):
        p = Variable(torch.arange(0.05, 1, 0.1), requires_grad=True)
        for total_count in [1, 2, 10]:
            self._gradcheck_log_prob(lambda p: Binomial(total_count, p), [p])
            self._gradcheck_log_prob(lambda p: Binomial(total_count, None, p.log()), [p])
        self.assertRaises(NotImplementedError, Binomial(10, p).rsample)
        self.assertRaises(NotImplementedError, Binomial(10, p).entropy)

    @unittest.skipIf(not TEST_NUMPY, "NumPy not found")
    def test_binomial_log_prob(self):
        probs = Variable(torch.arange(0.05, 1, 0.1))
        for total_count in [1, 2, 10]:

            def ref_log_prob(idx, x, log_prob):
                p = probs.data.view(-1)[idx]
                expected = scipy.stats.binom(total_count, p).logpmf(x)
                self.assertAlmostEqual(log_prob, expected, places=3)

            self._check_log_prob(Binomial(total_count, probs), ref_log_prob)
            logits = probs_to_logits(probs, is_binary=True)
            self._check_log_prob(Binomial(total_count, logits=logits), ref_log_prob)

    def test_binomial_extreme_vals(self):
        total_count = 100
        bin0 = Binomial(total_count, 0)
        self.assertEqual(bin0.sample(), 0)
        self.assertAlmostEqual(bin0.log_prob(variable([0]))[0], 0, places=3)
        self.assertEqual(float(bin0.log_prob(variable([1])).exp()), 0, allow_inf=True)
        bin1 = Binomial(total_count, 1)
        self.assertEqual(bin1.sample(), total_count)
        self.assertAlmostEqual(bin1.log_prob(variable([total_count]))[0], 0, places=3)
        self.assertEqual(float(bin1.log_prob(variable([total_count - 1])).exp()), 0, allow_inf=True)

    def test_multinomial_1d(self):
        total_count = 10
        p = Variable(torch.Tensor([0.1, 0.2, 0.3]), requires_grad=True)
        self.assertEqual(Multinomial(total_count, p).sample().size(), (3,))
        self.assertEqual(Multinomial(total_count, p).sample((2, 2)).size(), (2, 2, 3))
        self.assertEqual(Multinomial(total_count, p).sample((1,)).size(), (1, 3))
        self._gradcheck_log_prob(lambda p: Multinomial(total_count, p), [p])
        self._gradcheck_log_prob(lambda p: Multinomial(total_count, None, p.log()), [p])
        self.assertRaises(NotImplementedError, Multinomial(10, p).rsample)

    @unittest.skipIf(not TEST_NUMPY, "NumPy not found")
    def test_multinomial_1d_log_prob(self):
        total_count = 10
        p = Variable(torch.Tensor([0.1, 0.2, 0.3]), requires_grad=True)
        dist = Multinomial(total_count, probs=p)
        x = dist.sample()
        log_prob = dist.log_prob(x)
        expected = torch.Tensor(scipy.stats.multinomial.logpmf(x.numpy(), n=total_count, p=dist.probs.detach().numpy()))
        self.assertEqual(log_prob.data, expected)

        dist = Multinomial(total_count, logits=p.log())
        x = dist.sample()
        log_prob = dist.log_prob(x)
        expected = torch.Tensor(scipy.stats.multinomial.logpmf(x.numpy(), n=total_count, p=dist.probs.detach().numpy()))
        self.assertEqual(log_prob.data, expected)

    def test_multinomial_2d(self):
        total_count = 10
        probabilities = [[0.1, 0.2, 0.3], [0.5, 0.3, 0.2]]
        probabilities_1 = [[1.0, 0.0], [0.0, 1.0]]
        p = Variable(torch.Tensor(probabilities), requires_grad=True)
        s = Variable(torch.Tensor(probabilities_1), requires_grad=True)
        self.assertEqual(Multinomial(total_count, p).sample().size(), (2, 3))
        self.assertEqual(Multinomial(total_count, p).sample(sample_shape=(3, 4)).size(), (3, 4, 2, 3))
        self.assertEqual(Multinomial(total_count, p).sample((6,)).size(), (6, 2, 3))
        set_rng_seed(0)
        self._gradcheck_log_prob(lambda p: Multinomial(total_count, p), [p])
        p.grad.zero_()
        self._gradcheck_log_prob(lambda p: Multinomial(total_count, None, p.log()), [p])

        # sample check for extreme value of probs
        self.assertEqual(Multinomial(total_count, s).sample().data,
                         torch.Tensor([[total_count, 0], [0, total_count]]))

        # check entropy computation
        self.assertRaises(NotImplementedError, Multinomial(10, p).entropy)

    def test_categorical_1d(self):
        p = Variable(torch.Tensor([0.1, 0.2, 0.3]), requires_grad=True)
        self.assertTrue(is_all_nan(Categorical(p).mean))
        self.assertTrue(is_all_nan(Categorical(p).variance))
        self.assertEqual(Categorical(p).sample().size(), SCALAR_SHAPE)
        self.assertTrue(isinstance(Categorical(p).sample().data, torch.LongTensor))
        self.assertEqual(Categorical(p).sample((2, 2)).size(), (2, 2))
        self.assertEqual(Categorical(p).sample((1,)).size(), (1,))
        self._gradcheck_log_prob(Categorical, (p,))
        self.assertRaises(NotImplementedError, Categorical(p).rsample)

    def test_categorical_2d(self):
        probabilities = [[0.1, 0.2, 0.3], [0.5, 0.3, 0.2]]
        probabilities_1 = [[1.0, 0.0], [0.0, 1.0]]
        p = Variable(torch.Tensor(probabilities), requires_grad=True)
        s = Variable(torch.Tensor(probabilities_1), requires_grad=True)
        self.assertEqual(Categorical(p).mean.size(), (2,))
        self.assertEqual(Categorical(p).variance.size(), (2,))
        self.assertTrue(is_all_nan(Categorical(p).mean))
        self.assertTrue(is_all_nan(Categorical(p).variance))
        self.assertEqual(Categorical(p).sample().size(), (2,))
        self.assertEqual(Categorical(p).sample(sample_shape=(3, 4)).size(), (3, 4, 2))
        self.assertEqual(Categorical(p).sample((6,)).size(), (6, 2))
        self._gradcheck_log_prob(Categorical, (p,))

        # sample check for extreme value of probs
        set_rng_seed(0)
        self.assertEqual(Categorical(s).sample(sample_shape=(2,)).data,
                         torch.Tensor([[0, 1], [0, 1]]))

        def ref_log_prob(idx, val, log_prob):
            sample_prob = p.data[idx][val] / p.data[idx].sum()
            self.assertEqual(log_prob, math.log(sample_prob))

        self._check_log_prob(Categorical(p), ref_log_prob)
        self._check_log_prob(Categorical(logits=p.log()), ref_log_prob)

        # check entropy computation
        self.assertEqual(Categorical(p).entropy().data, torch.Tensor([1.0114, 1.0297]), prec=1e-4)
        self.assertEqual(Categorical(s).entropy().data, torch.Tensor([0.0, 0.0]))

    def test_categorical_enumerate_support(self):
        examples = [
            ([0.1, 0.2, 0.7], [0, 1, 2]),
            ([[0.1, 0.9], [0.3, 0.7]], [[0, 0], [1, 1]]),
        ]
        self._check_enumerate_support(Categorical, examples)

    def test_one_hot_categorical_1d(self):
        p = Variable(torch.Tensor([0.1, 0.2, 0.3]), requires_grad=True)
        self.assertEqual(OneHotCategorical(p).sample().size(), (3,))
        self.assertTrue(isinstance(OneHotCategorical(p).sample().data, torch.Tensor))
        self.assertEqual(OneHotCategorical(p).sample((2, 2)).size(), (2, 2, 3))
        self.assertEqual(OneHotCategorical(p).sample((1,)).size(), (1, 3))
        self._gradcheck_log_prob(OneHotCategorical, (p,))
        self.assertRaises(NotImplementedError, OneHotCategorical(p).rsample)

    def test_one_hot_categorical_2d(self):
        probabilities = [[0.1, 0.2, 0.3], [0.5, 0.3, 0.2]]
        probabilities_1 = [[1.0, 0.0], [0.0, 1.0]]
        p = Variable(torch.Tensor(probabilities), requires_grad=True)
        s = Variable(torch.Tensor(probabilities_1), requires_grad=True)
        self.assertEqual(OneHotCategorical(p).sample().size(), (2, 3))
        self.assertEqual(OneHotCategorical(p).sample(sample_shape=(3, 4)).size(), (3, 4, 2, 3))
        self.assertEqual(OneHotCategorical(p).sample((6,)).size(), (6, 2, 3))
        self._gradcheck_log_prob(OneHotCategorical, (p,))

        dist = OneHotCategorical(p)
        x = dist.sample()
        self.assertEqual(dist.log_prob(x), Categorical(p).log_prob(x.max(-1)[1]))

    def test_one_hot_categorical_enumerate_support(self):
        examples = [
            ([0.1, 0.2, 0.7], [[1, 0, 0], [0, 1, 0], [0, 0, 1]]),
            ([[0.1, 0.9], [0.3, 0.7]], [[[1, 0], [1, 0]], [[0, 1], [0, 1]]]),
        ]
        self._check_enumerate_support(OneHotCategorical, examples)

    def test_poisson_shape(self):
        rate = Variable(torch.randn(2, 3).abs(), requires_grad=True)
        rate_1d = Variable(torch.randn(1).abs(), requires_grad=True)
        self.assertEqual(Poisson(rate).sample().size(), (2, 3))
        self.assertEqual(Poisson(rate).sample((7,)).size(), (7, 2, 3))
        self.assertEqual(Poisson(rate_1d).sample().size(), (1,))
        self.assertEqual(Poisson(rate_1d).sample((1,)).size(), (1, 1))
        self.assertEqual(Poisson(2.0).sample((2,)).size(), (2,))

    @unittest.skipIf(not TEST_NUMPY, "Numpy not found")
    def test_poisson_log_prob(self):
        rate = Variable(torch.randn(2, 3).abs(), requires_grad=True)
        rate_1d = Variable(torch.randn(1).abs(), requires_grad=True)

        def ref_log_prob(idx, x, log_prob):
            l = rate.data.view(-1)[idx]
            expected = scipy.stats.poisson.logpmf(x, l)
            self.assertAlmostEqual(log_prob, expected, places=3)

        set_rng_seed(0)
        self._check_log_prob(Poisson(rate), ref_log_prob)
        self._gradcheck_log_prob(Poisson, (rate,))
        self._gradcheck_log_prob(Poisson, (rate_1d,))

    @unittest.skipIf(not TEST_NUMPY, "Numpy not found")
    def test_poisson_sample(self):
        set_rng_seed(1)  # see Note [Randomized statistical tests]
        for rate in [0.1, 1.0, 5.0]:
            self._check_sampler_discrete(Poisson(rate),
                                         scipy.stats.poisson(rate),
                                         'Poisson(lambda={})'.format(rate),
                                         failure_rate=1e-3)

    @unittest.skipIf(not TEST_CUDA, "CUDA not found")
    @unittest.skipIf(not TEST_NUMPY, "Numpy not found")
    def test_poisson_gpu_sample(self):
        set_rng_seed(0)
        for rate in [0.12, 0.9, 4.0]:
            self._check_sampler_discrete(Poisson(torch.Tensor([rate]).cuda()),
                                         scipy.stats.poisson(rate),
                                         'Poisson(lambda={}, cuda)'.format(rate),
                                         failure_rate=1e-3)

    def test_relaxed_bernoulli(self):
        p = variable([0.7, 0.2, 0.4], requires_grad=True)
        r = variable(0.3, requires_grad=True)
        s = 0.3
        temp = variable(0.67, requires_grad=True)
        self.assertEqual(RelaxedBernoulli(temp, p).sample((8,)).size(), (8, 3))
        self.assertTrue(isinstance(RelaxedBernoulli(temp, p).sample().data, torch.Tensor))
        self.assertEqual(RelaxedBernoulli(temp, r).sample((8,)).size(), (8,) + SCALAR_SHAPE)
        self.assertEqual(RelaxedBernoulli(temp, r).sample().size(), SCALAR_SHAPE)
        self.assertEqual(RelaxedBernoulli(temp, r).sample((3, 2)).size(), (3, 2,) + SCALAR_SHAPE)
        self.assertEqual(RelaxedBernoulli(temp, s).sample().size(), SCALAR_SHAPE)
        self._gradcheck_log_prob(RelaxedBernoulli, (temp, p))
        self._gradcheck_log_prob(RelaxedBernoulli, (temp, r))

        # test that rsample doesn't fail
        s = RelaxedBernoulli(temp, p).rsample()
        s.backward(torch.ones_like(s))

    @unittest.skipIf(not TEST_NUMPY, "Numpy not found")
    def test_rounded_relaxed_bernoulli(self):
        set_rng_seed(0)  # see Note [Randomized statistical tests]

        class Rounded(object):
            def __init__(self, dist):
                self.dist = dist

            def sample(self, *args, **kwargs):
                return torch.round(self.dist.sample(*args, **kwargs))

        for probs, temp in product([0.1, 0.2, 0.8], [0.1, 1.0, 10.0]):
            self._check_sampler_discrete(Rounded(RelaxedBernoulli(temp, probs)),
                                         scipy.stats.bernoulli(probs),
                                         'Rounded(RelaxedBernoulli(temp={}, probs={}))'.format(temp, probs),
                                         failure_rate=1e-3)

        for probs in [0.001, 0.2, 0.999]:
            equal_probs = torch.Tensor([0.5])
            dist = RelaxedBernoulli(1e10, probs)
            s = dist.rsample()
            self.assertEqual(equal_probs, s)

    def test_relaxed_one_hot_categorical_1d(self):
        p = Variable(torch.Tensor([0.1, 0.2, 0.3]), requires_grad=True)
        temp = variable(0.67, requires_grad=True)
        self.assertEqual(RelaxedOneHotCategorical(probs=p, temperature=temp).sample().size(), (3,))
        self.assertTrue(isinstance(RelaxedOneHotCategorical(probs=p, temperature=temp).sample().data, torch.Tensor))
        self.assertEqual(RelaxedOneHotCategorical(probs=p, temperature=temp).sample((2, 2)).size(), (2, 2, 3))
        self.assertEqual(RelaxedOneHotCategorical(probs=p, temperature=temp).sample_n(1).size(), (1, 3))
        self._gradcheck_log_prob(RelaxedOneHotCategorical, (temp, p))

    def test_relaxed_one_hot_categorical_2d(self):
        probabilities = [[0.1, 0.2, 0.3], [0.5, 0.3, 0.2]]
        probabilities_1 = [[1.0, 0.0], [0.0, 1.0]]
        temp = Variable(torch.Tensor([3.00]), requires_grad=True)
        temp_2 = Variable(torch.Tensor([0.2]), requires_grad=True)
        p = Variable(torch.Tensor(probabilities), requires_grad=True)
        s = Variable(torch.Tensor(probabilities_1), requires_grad=True)
        self.assertEqual(RelaxedOneHotCategorical(temp, p).sample().size(), (2, 3))
        self.assertEqual(RelaxedOneHotCategorical(temp, p).sample(sample_shape=(3, 4)).size(), (3, 4, 2, 3))
        self.assertEqual(RelaxedOneHotCategorical(temp, p).sample_n(6).size(), (6, 2, 3))
        self._gradcheck_log_prob(RelaxedOneHotCategorical, (temp, p))
        self._gradcheck_log_prob(RelaxedOneHotCategorical, (temp_2, p))

    @unittest.skipIf(not TEST_NUMPY, "Numpy not found")
    def test_argmax_relaxed_categorical(self):
        set_rng_seed(0)  # see Note [Randomized statistical tests]

        class ArgMax(object):
            def __init__(self, dist):
                self.dist = dist

            def sample(self, *args, **kwargs):
                s = self.dist.sample(*args, **kwargs)
                _, idx = torch.max(s, -1)
                return idx

        class ScipyCategorical(object):
            def __init__(self, dist):
                self.dist = dist

            def pmf(self, samples):
                new_samples = np.zeros(samples.shape + self.dist.p.shape)
                new_samples[np.arange(samples.shape[0]), samples] = 1
                return self.dist.pmf(new_samples)

        for probs, temp in product([torch.Tensor([0.1, 0.9]), torch.Tensor([0.2, 0.2, 0.6])], [0.1, 1.0, 10.0]):
            self._check_sampler_discrete(ArgMax(RelaxedOneHotCategorical(temp, probs)),
                                         ScipyCategorical(scipy.stats.multinomial(1, probs)),
                                         'Rounded(RelaxedOneHotCategorical(temp={}, probs={}))'.format(temp, probs),
                                         failure_rate=1e-3)

        for probs in [torch.Tensor([0.1, 0.9]), torch.Tensor([0.2, 0.2, 0.6])]:
            equal_probs = torch.ones(probs.size()) / probs.size()[0]
            dist = RelaxedOneHotCategorical(1e10, probs)
            s = dist.rsample()
            self.assertEqual(equal_probs, s)

    def test_uniform(self):
        low = Variable(torch.zeros(5, 5), requires_grad=True)
        high = Variable(torch.ones(5, 5) * 3, requires_grad=True)
        low_1d = Variable(torch.zeros(1), requires_grad=True)
        high_1d = Variable(torch.ones(1) * 3, requires_grad=True)
        self.assertEqual(Uniform(low, high).sample().size(), (5, 5))
        self.assertEqual(Uniform(low, high).sample((7,)).size(), (7, 5, 5))
        self.assertEqual(Uniform(low_1d, high_1d).sample().size(), (1,))
        self.assertEqual(Uniform(low_1d, high_1d).sample((1,)).size(), (1, 1))
        self.assertEqual(Uniform(0.0, 1.0).sample((1,)).size(), (1,))

        # Check log_prob computation when value outside range
        uniform = Uniform(low_1d, high_1d)
        above_high = Variable(torch.Tensor([4.0]))
        below_low = Variable(torch.Tensor([-1.0]))
        self.assertEqual(uniform.log_prob(above_high).data[0], -float('inf'), allow_inf=True)
        self.assertEqual(uniform.log_prob(below_low).data[0], -float('inf'), allow_inf=True)

        set_rng_seed(1)
        self._gradcheck_log_prob(Uniform, (low, high))
        self._gradcheck_log_prob(Uniform, (low, 1.0))
        self._gradcheck_log_prob(Uniform, (0.0, high))

        state = torch.get_rng_state()
        rand = low.new(low.size()).uniform_()
        torch.set_rng_state(state)
        u = Uniform(low, high).rsample()
        u.backward(torch.ones_like(u))
        self.assertEqual(low.grad, 1 - rand)
        self.assertEqual(high.grad, rand)
        low.grad.zero_()
        high.grad.zero_()

    def test_cauchy(self):
        loc = Variable(torch.zeros(5, 5), requires_grad=True)
        scale = Variable(torch.ones(5, 5), requires_grad=True)
        loc_1d = Variable(torch.zeros(1), requires_grad=True)
        scale_1d = Variable(torch.ones(1), requires_grad=True)
        self.assertTrue(is_all_nan(Cauchy(loc_1d, scale_1d).mean))
        self.assertEqual(Cauchy(loc_1d, scale_1d).variance, float('inf'), allow_inf=True)
        self.assertEqual(Cauchy(loc, scale).sample().size(), (5, 5))
        self.assertEqual(Cauchy(loc, scale).sample((7,)).size(), (7, 5, 5))
        self.assertEqual(Cauchy(loc_1d, scale_1d).sample().size(), (1,))
        self.assertEqual(Cauchy(loc_1d, scale_1d).sample((1,)).size(), (1, 1))
        self.assertEqual(Cauchy(0.0, 1.0).sample((1,)).size(), (1,))

        set_rng_seed(1)
        self._gradcheck_log_prob(Uniform, (loc, scale))
        self._gradcheck_log_prob(Uniform, (loc, 1.0))
        self._gradcheck_log_prob(Uniform, (0.0, scale))

        state = torch.get_rng_state()
        eps = loc.new(loc.size()).cauchy_()
        torch.set_rng_state(state)
        c = Cauchy(loc, scale).rsample()
        c.backward(torch.ones_like(c))
        self.assertEqual(loc.grad, torch.ones_like(scale))
        self.assertEqual(scale.grad, eps)
        loc.grad.zero_()
        scale.grad.zero_()

    def test_lognormal(self):
        mean = Variable(torch.randn(5, 5), requires_grad=True)
        std = Variable(torch.randn(5, 5).abs(), requires_grad=True)
        mean_1d = Variable(torch.randn(1), requires_grad=True)
        std_1d = Variable(torch.randn(1), requires_grad=True)
        mean_delta = torch.Tensor([1.0, 0.0])
        std_delta = torch.Tensor([1e-5, 1e-5])
        self.assertEqual(LogNormal(mean, std).sample().size(), (5, 5))
        self.assertEqual(LogNormal(mean, std).sample((7,)).size(), (7, 5, 5))
        self.assertEqual(LogNormal(mean_1d, std_1d).sample((1,)).size(), (1, 1))
        self.assertEqual(LogNormal(mean_1d, std_1d).sample().size(), (1,))
        self.assertEqual(LogNormal(0.2, .6).sample((1,)).size(), (1,))
        self.assertEqual(LogNormal(-0.7, 50.0).sample((1,)).size(), (1,))

        # sample check for extreme value of mean, std
        set_rng_seed(1)
        self.assertEqual(LogNormal(mean_delta, std_delta).sample(sample_shape=(1, 2)),
                         torch.Tensor([[[math.exp(1), 1.0], [math.exp(1), 1.0]]]),
                         prec=1e-4)

        self._gradcheck_log_prob(LogNormal, (mean, std))
        self._gradcheck_log_prob(LogNormal, (mean, 1.0))
        self._gradcheck_log_prob(LogNormal, (0.0, std))

    @unittest.skipIf(not TEST_NUMPY, "NumPy not found")
    def test_lognormal_logprob(self):
        mean = Variable(torch.randn(5, 1), requires_grad=True)
        std = Variable(torch.randn(5, 1).abs(), requires_grad=True)

        def ref_log_prob(idx, x, log_prob):
            m = mean.data.view(-1)[idx]
            s = std.data.view(-1)[idx]
            expected = scipy.stats.lognorm(s=s, scale=math.exp(m)).logpdf(x)
            self.assertAlmostEqual(log_prob, expected, places=3)

        self._check_log_prob(LogNormal(mean, std), ref_log_prob)

    @unittest.skipIf(not TEST_NUMPY, "NumPy not found")
    def test_lognormal_sample(self):
        set_rng_seed(0)  # see Note [Randomized statistical tests]
        for mean, std in product([-1.0, 0.0, 1.0], [0.1, 1.0, 10.0]):
            self._check_sampler_sampler(LogNormal(mean, std),
                                        scipy.stats.lognorm(scale=math.exp(mean), s=std),
                                        'LogNormal(loc={}, scale={})'.format(mean, std))

    def test_normal(self):
        loc = Variable(torch.randn(5, 5), requires_grad=True)
        scale = Variable(torch.randn(5, 5).abs(), requires_grad=True)
        loc_1d = Variable(torch.randn(1), requires_grad=True)
        scale_1d = Variable(torch.randn(1), requires_grad=True)
        loc_delta = torch.Tensor([1.0, 0.0])
        scale_delta = torch.Tensor([1e-5, 1e-5])
        self.assertEqual(Normal(loc, scale).sample().size(), (5, 5))
        self.assertEqual(Normal(loc, scale).sample((7,)).size(), (7, 5, 5))
        self.assertEqual(Normal(loc_1d, scale_1d).sample((1,)).size(), (1, 1))
        self.assertEqual(Normal(loc_1d, scale_1d).sample().size(), (1,))
        self.assertEqual(Normal(0.2, .6).sample((1,)).size(), (1,))
        self.assertEqual(Normal(-0.7, 50.0).sample((1,)).size(), (1,))

        # sample check for extreme value of mean, std
        set_rng_seed(1)
        self.assertEqual(Normal(loc_delta, scale_delta).sample(sample_shape=(1, 2)),
                         torch.Tensor([[[1.0, 0.0], [1.0, 0.0]]]),
                         prec=1e-4)

        self._gradcheck_log_prob(Normal, (loc, scale))
        self._gradcheck_log_prob(Normal, (loc, 1.0))
        self._gradcheck_log_prob(Normal, (0.0, scale))

        state = torch.get_rng_state()
        eps = torch.normal(torch.zeros_like(loc), torch.ones_like(scale))
        torch.set_rng_state(state)
        z = Normal(loc, scale).rsample()
        z.backward(torch.ones_like(z))
        self.assertEqual(loc.grad, torch.ones_like(loc))
        self.assertEqual(scale.grad, eps)
        loc.grad.zero_()
        scale.grad.zero_()
        self.assertEqual(z.size(), (5, 5))

        def ref_log_prob(idx, x, log_prob):
            m = loc.data.view(-1)[idx]
            s = scale.data.view(-1)[idx]
            expected = (math.exp(-(x - m) ** 2 / (2 * s ** 2)) /
                        math.sqrt(2 * math.pi * s ** 2))
            self.assertAlmostEqual(log_prob, math.log(expected), places=3)

        self._check_log_prob(Normal(loc, scale), ref_log_prob)

    @unittest.skipIf(not TEST_NUMPY, "NumPy not found")
    def test_normal_sample(self):
        set_rng_seed(0)  # see Note [Randomized statistical tests]
        for loc, scale in product([-1.0, 0.0, 1.0], [0.1, 1.0, 10.0]):
            self._check_sampler_sampler(Normal(loc, scale),
                                        scipy.stats.norm(loc=loc, scale=scale),
                                        'Normal(mean={}, std={})'.format(loc, scale))

    def test_multivariate_normal_shape(self):
        mean = Variable(torch.randn(5, 3), requires_grad=True)
        mean_no_batch = Variable(torch.randn(3), requires_grad=True)
        mean_multi_batch = Variable(torch.randn(6, 5, 3), requires_grad=True)

        # construct PSD covariance
        tmp = torch.randn(3, 10)
        cov = Variable(torch.matmul(tmp, tmp.t()) / tmp.shape[-1], requires_grad=True)
        scale_tril = Variable(torch.potrf(cov.data, upper=False), requires_grad=True)

        # construct batch of PSD covariances
        tmp = torch.randn(6, 5, 3, 10)
        cov_batched = Variable((tmp.unsqueeze(-2) * tmp.unsqueeze(-3)).mean(-1), requires_grad=True)
        scale_tril_batched = [torch.potrf(C, upper=False) for C in cov_batched.data.view((-1, 3, 3))]
        scale_tril_batched = Variable(torch.stack(scale_tril_batched).view(cov_batched.shape))

        # ensure that sample, batch, event shapes all handled correctly
        self.assertEqual(MultivariateNormal(mean, cov).sample().size(), (5, 3))
        self.assertEqual(MultivariateNormal(mean_no_batch, cov).sample().size(), (3,))
        self.assertEqual(MultivariateNormal(mean_multi_batch, cov).sample().size(), (6, 5, 3))
        self.assertEqual(MultivariateNormal(mean, cov).sample((2,)).size(), (2, 5, 3))
        self.assertEqual(MultivariateNormal(mean_no_batch, cov).sample((2,)).size(), (2, 3))
        self.assertEqual(MultivariateNormal(mean_multi_batch, cov).sample((2,)).size(), (2, 6, 5, 3))
        self.assertEqual(MultivariateNormal(mean, cov).sample((2, 7)).size(), (2, 7, 5, 3))
        self.assertEqual(MultivariateNormal(mean_no_batch, cov).sample((2, 7)).size(), (2, 7, 3))
        self.assertEqual(MultivariateNormal(mean_multi_batch, cov).sample((2, 7)).size(), (2, 7, 6, 5, 3))
        self.assertEqual(MultivariateNormal(mean, cov_batched).sample((2, 7)).size(), (2, 7, 6, 5, 3))
        self.assertEqual(MultivariateNormal(mean_no_batch, cov_batched).sample((2, 7)).size(), (2, 7, 6, 5, 3))
        self.assertEqual(MultivariateNormal(mean_multi_batch, cov_batched).sample((2, 7)).size(), (2, 7, 6, 5, 3))
        self.assertEqual(MultivariateNormal(mean, scale_tril=scale_tril).sample((2, 7)).size(), (2, 7, 5, 3))
        self.assertEqual(MultivariateNormal(mean, scale_tril=scale_tril_batched).sample((2, 7)).size(), (2, 7, 6, 5, 3))

        # check gradients
        self._gradcheck_log_prob(MultivariateNormal, (mean, cov))
        self._gradcheck_log_prob(MultivariateNormal, (mean_multi_batch, cov))
        self._gradcheck_log_prob(MultivariateNormal, (mean_multi_batch, cov_batched))
        self._gradcheck_log_prob(MultivariateNormal, (mean, None, scale_tril))
        self._gradcheck_log_prob(MultivariateNormal, (mean_no_batch, None, scale_tril_batched))

        # check these also work for tensors, not just variables
        mean = mean.data
        mean_no_batch = mean_no_batch.data
        mean_multi_batch = mean_multi_batch.data
        cov = cov.data
        cov_batched = cov_batched.data
        self.assertEqual(MultivariateNormal(mean, cov).sample().size(), (5, 3))
        self.assertEqual(MultivariateNormal(mean_no_batch, cov).sample().size(), (3,))
        self.assertEqual(MultivariateNormal(mean_multi_batch, cov).sample().size(), (6, 5, 3))
        self.assertEqual(MultivariateNormal(mean, cov).sample((2,)).size(), (2, 5, 3))
        self.assertEqual(MultivariateNormal(mean_no_batch, cov).sample((2,)).size(), (2, 3))
        self.assertEqual(MultivariateNormal(mean_multi_batch, cov).sample((2,)).size(), (2, 6, 5, 3))
        self.assertEqual(MultivariateNormal(mean, cov).sample((2, 7)).size(), (2, 7, 5, 3))
        self.assertEqual(MultivariateNormal(mean_no_batch, cov).sample((2, 7)).size(), (2, 7, 3))
        self.assertEqual(MultivariateNormal(mean_multi_batch, cov).sample((2, 7)).size(), (2, 7, 6, 5, 3))
        self.assertEqual(MultivariateNormal(mean, cov_batched).sample((2, 7)).size(), (2, 7, 6, 5, 3))
        self.assertEqual(MultivariateNormal(mean_no_batch, cov_batched).sample((2, 7)).size(), (2, 7, 6, 5, 3))
        self.assertEqual(MultivariateNormal(mean_multi_batch, cov_batched).sample((2, 7)).size(), (2, 7, 6, 5, 3))

    @unittest.skipIf(not TEST_NUMPY, "Numpy not found")
    def test_multivariate_normal_log_prob(self):
        mean = Variable(torch.randn(3), requires_grad=True)
        tmp = torch.randn(3, 10)
        cov = Variable(torch.matmul(tmp, tmp.t()) / tmp.shape[-1], requires_grad=True)
        scale_tril = Variable(torch.potrf(cov.data, upper=False), requires_grad=True)

        # check that logprob values match scipy logpdf,
        # and that covariance and scale_tril parameters are equivalent
        dist1 = MultivariateNormal(mean, cov)
        dist2 = MultivariateNormal(mean, scale_tril=scale_tril)
        ref_dist = scipy.stats.multivariate_normal(mean.data.numpy(), cov.data.numpy())

        x = dist1.sample((10,))
        expected = ref_dist.logpdf(x.data.numpy())

        self.assertAlmostEqual(0.0, np.mean((dist1.log_prob(x).data.numpy() - expected)**2), places=3)
        self.assertAlmostEqual(0.0, np.mean((dist2.log_prob(x).data.numpy() - expected)**2), places=3)

        # Double-check that batched versions behave the same as unbatched
        mean = Variable(torch.randn(5, 3), requires_grad=True)
        tmp = torch.randn(5, 3, 10)
        cov = Variable((tmp.unsqueeze(-2) * tmp.unsqueeze(-3)).mean(-1), requires_grad=True)

        dist_batched = MultivariateNormal(mean, cov)
        dist_unbatched = [MultivariateNormal(mean[i], cov[i]) for i in range(mean.size(0))]

        x = dist_batched.sample((10,))
        batched_prob = dist_batched.log_prob(x)
        unbatched_prob = torch.stack([dist_unbatched[i].log_prob(x[:, i]) for i in range(5)]).t()

        self.assertEqual(batched_prob.shape, unbatched_prob.shape)
        self.assertAlmostEqual(0.0, (batched_prob - unbatched_prob).abs().max(), places=3)

    @unittest.skipIf(not TEST_NUMPY, "NumPy not found")
    def test_multivariate_normal_sample(self):
        set_rng_seed(0)  # see Note [Randomized statistical tests]
        mean = Variable(torch.randn(3), requires_grad=True)
        tmp = torch.randn(3, 10)
        cov = Variable(torch.matmul(tmp, tmp.t()) / tmp.shape[-1], requires_grad=True)
        scale_tril = Variable(torch.potrf(cov.data, upper=False), requires_grad=True)

        self._check_sampler_sampler(MultivariateNormal(mean, cov),
                                    scipy.stats.multivariate_normal(mean.data.numpy(), cov.data.numpy()),
                                    'MultivariateNormal(loc={}, cov={})'.format(mean, cov),
                                    multivariate=True)
        self._check_sampler_sampler(MultivariateNormal(mean, scale_tril=scale_tril),
                                    scipy.stats.multivariate_normal(mean.data.numpy(), cov.data.numpy()),
                                    'MultivariateNormal(loc={}, scale_tril={})'.format(mean, scale_tril),
                                    multivariate=True)

    def test_exponential(self):
        rate = Variable(torch.randn(5, 5).abs(), requires_grad=True)
        rate_1d = Variable(torch.randn(1).abs(), requires_grad=True)
        self.assertEqual(Exponential(rate).sample().size(), (5, 5))
        self.assertEqual(Exponential(rate).sample((7,)).size(), (7, 5, 5))
        self.assertEqual(Exponential(rate_1d).sample((1,)).size(), (1, 1))
        self.assertEqual(Exponential(rate_1d).sample().size(), (1,))
        self.assertEqual(Exponential(0.2).sample((1,)).size(), (1,))
        self.assertEqual(Exponential(50.0).sample((1,)).size(), (1,))

        self._gradcheck_log_prob(Exponential, (rate,))
        state = torch.get_rng_state()
        eps = rate.new(rate.size()).exponential_()
        torch.set_rng_state(state)
        z = Exponential(rate).rsample()
        z.backward(torch.ones_like(z))
        self.assertEqual(rate.grad, -eps / rate**2)
        rate.grad.zero_()
        self.assertEqual(z.size(), (5, 5))

        def ref_log_prob(idx, x, log_prob):
            m = rate.data.view(-1)[idx]
            expected = math.log(m) - m * x
            self.assertAlmostEqual(log_prob, expected, places=3)

        self._check_log_prob(Exponential(rate), ref_log_prob)

    @unittest.skipIf(not TEST_NUMPY, "NumPy not found")
    def test_exponential_sample(self):
        set_rng_seed(1)  # see Note [Randomized statistical tests]
        for rate in [1e-5, 1.0, 10.]:
            self._check_sampler_sampler(Exponential(rate),
                                        scipy.stats.expon(scale=1. / rate),
                                        'Exponential(rate={})'.format(rate))

    def test_laplace(self):
        loc = Variable(torch.randn(5, 5), requires_grad=True)
        scale = Variable(torch.randn(5, 5).abs(), requires_grad=True)
        loc_1d = Variable(torch.randn(1), requires_grad=True)
        scale_1d = Variable(torch.randn(1), requires_grad=True)
        loc_delta = torch.Tensor([1.0, 0.0])
        scale_delta = torch.Tensor([1e-5, 1e-5])
        self.assertEqual(Laplace(loc, scale).sample().size(), (5, 5))
        self.assertEqual(Laplace(loc, scale).sample((7,)).size(), (7, 5, 5))
        self.assertEqual(Laplace(loc_1d, scale_1d).sample((1,)).size(), (1, 1))
        self.assertEqual(Laplace(loc_1d, scale_1d).sample().size(), (1,))
        self.assertEqual(Laplace(0.2, .6).sample((1,)).size(), (1,))
        self.assertEqual(Laplace(-0.7, 50.0).sample((1,)).size(), (1,))

        # sample check for extreme value of mean, std
        set_rng_seed(0)
        self.assertEqual(Laplace(loc_delta, scale_delta).sample(sample_shape=(1, 2)),
                         torch.Tensor([[[1.0, 0.0], [1.0, 0.0]]]),
                         prec=1e-4)

        self._gradcheck_log_prob(Laplace, (loc, scale))
        self._gradcheck_log_prob(Laplace, (loc, 1.0))
        self._gradcheck_log_prob(Laplace, (0.0, scale))

        state = torch.get_rng_state()
        eps = torch.ones_like(loc).uniform_(-.5, .5)
        torch.set_rng_state(state)
        z = Laplace(loc, scale).rsample()
        z.backward(torch.ones_like(z))
        self.assertEqual(loc.grad, torch.ones_like(loc))
        self.assertEqual(scale.grad, -eps.sign() * torch.log1p(-2 * eps.abs()))
        loc.grad.zero_()
        scale.grad.zero_()
        self.assertEqual(z.size(), (5, 5))

        def ref_log_prob(idx, x, log_prob):
            m = loc.data.view(-1)[idx]
            s = scale.data.view(-1)[idx]
            expected = (-math.log(2 * s) - abs(x - m) / s)
            self.assertAlmostEqual(log_prob, expected, places=3)

        self._check_log_prob(Laplace(loc, scale), ref_log_prob)

    @unittest.skipIf(not TEST_NUMPY, "NumPy not found")
    def test_laplace_sample(self):
        set_rng_seed(1)  # see Note [Randomized statistical tests]
        for loc, scale in product([-1.0, 0.0, 1.0], [0.1, 1.0, 10.0]):
            self._check_sampler_sampler(Laplace(loc, scale),
                                        scipy.stats.laplace(loc=loc, scale=scale),
                                        'Laplace(loc={}, scale={})'.format(loc, scale))

    @unittest.skipIf(not TEST_NUMPY, "NumPy not found")
    def test_gamma_shape(self):
        alpha = Variable(torch.exp(torch.randn(2, 3)), requires_grad=True)
        beta = Variable(torch.exp(torch.randn(2, 3)), requires_grad=True)
        alpha_1d = Variable(torch.exp(torch.randn(1)), requires_grad=True)
        beta_1d = Variable(torch.exp(torch.randn(1)), requires_grad=True)
        self.assertEqual(Gamma(alpha, beta).sample().size(), (2, 3))
        self.assertEqual(Gamma(alpha, beta).sample((5,)).size(), (5, 2, 3))
        self.assertEqual(Gamma(alpha_1d, beta_1d).sample((1,)).size(), (1, 1))
        self.assertEqual(Gamma(alpha_1d, beta_1d).sample().size(), (1,))
        self.assertEqual(Gamma(0.5, 0.5).sample().size(), SCALAR_SHAPE)
        self.assertEqual(Gamma(0.5, 0.5).sample((1,)).size(), (1,))

        def ref_log_prob(idx, x, log_prob):
            a = alpha.data.view(-1)[idx]
            b = beta.data.view(-1)[idx]
            expected = scipy.stats.gamma.logpdf(x, a, scale=1 / b)
            self.assertAlmostEqual(log_prob, expected, places=3)

        self._check_log_prob(Gamma(alpha, beta), ref_log_prob)

    @unittest.skipIf(not TEST_NUMPY, "NumPy not found")
    def test_gamma_sample(self):
        set_rng_seed(0)  # see Note [Randomized statistical tests]
        for alpha, beta in product([0.1, 1.0, 5.0], [0.1, 1.0, 10.0]):
            self._check_sampler_sampler(Gamma(alpha, beta),
                                        scipy.stats.gamma(alpha, scale=1.0 / beta),
                                        'Gamma(concentration={}, rate={})'.format(alpha, beta))

    @unittest.skipIf(not TEST_NUMPY, "NumPy not found")
    def test_pareto(self):
        scale = Variable(torch.randn(2, 3).abs(), requires_grad=True)
        alpha = Variable(torch.randn(2, 3).abs(), requires_grad=True)
        scale_1d = Variable(torch.randn(1).abs(), requires_grad=True)
        alpha_1d = Variable(torch.randn(1).abs(), requires_grad=True)
        self.assertEqual(Pareto(scale_1d, 0.5).mean, float('inf'), allow_inf=True)
        self.assertEqual(Pareto(scale_1d, 0.5).variance, float('inf'), allow_inf=True)
        self.assertEqual(Pareto(scale, alpha).sample().size(), (2, 3))
        self.assertEqual(Pareto(scale, alpha).sample((5,)).size(), (5, 2, 3))
        self.assertEqual(Pareto(scale_1d, alpha_1d).sample((1,)).size(), (1, 1))
        self.assertEqual(Pareto(scale_1d, alpha_1d).sample().size(), (1,))
        self.assertEqual(Pareto(1.0, 1.0).sample().size(), SCALAR_SHAPE)
        self.assertEqual(Pareto(1.0, 1.0).sample((1,)).size(), SCALAR_SHAPE + (1,))

        def ref_log_prob(idx, x, log_prob):
            s = scale.data.view(-1)[idx]
            a = alpha.data.view(-1)[idx]
            expected = scipy.stats.pareto.logpdf(x, a, scale=s)
            self.assertAlmostEqual(log_prob, expected, places=3)

        self._check_log_prob(Pareto(scale, alpha), ref_log_prob)

    @unittest.skipIf(not TEST_NUMPY, "NumPy not found")
    def test_pareto_sample(self):
        set_rng_seed(1)  # see Note [Randomized statistical tests]
        for scale, alpha in product([0.1, 1.0, 5.0], [0.1, 1.0, 10.0]):
            self._check_sampler_sampler(Pareto(scale, alpha),
                                        scipy.stats.pareto(alpha, scale=scale),
                                        'Pareto(scale={}, alpha={})'.format(scale, alpha))

    @unittest.skipIf(not TEST_NUMPY, "NumPy not found")
    def test_gumbel(self):
        loc = Variable(torch.randn(2, 3), requires_grad=True)
        scale = Variable(torch.randn(2, 3).abs(), requires_grad=True)
        loc_1d = Variable(torch.randn(1), requires_grad=True)
        scale_1d = Variable(torch.randn(1).abs(), requires_grad=True)
        self.assertEqual(Gumbel(loc, scale).sample().size(), (2, 3))
        self.assertEqual(Gumbel(loc, scale).sample((5,)).size(), (5, 2, 3))
        self.assertEqual(Gumbel(loc_1d, scale_1d).sample().size(), (1,))
        self.assertEqual(Gumbel(loc_1d, scale_1d).sample((1,)).size(), (1, 1))
        self.assertEqual(Gumbel(1.0, 1.0).sample().size(), SCALAR_SHAPE)
        self.assertEqual(Gumbel(1.0, 1.0).sample((1,)).size(), (1,))

        def ref_log_prob(idx, x, log_prob):
            l = loc.data.view(-1)[idx]
            s = scale.data.view(-1)[idx]
            expected = scipy.stats.gumbel_r.logpdf(x, loc=l, scale=s)
            self.assertAlmostEqual(log_prob, expected, places=3)

        self._check_log_prob(Gumbel(loc, scale), ref_log_prob)

    @unittest.skipIf(not TEST_NUMPY, "NumPy not found")
    def test_gumbel_sample(self):
        set_rng_seed(1)  # see note [Randomized statistical tests]
        for loc, scale in product([-5.0, -1.0, -0.1, 0.1, 1.0, 5.0], [0.1, 1.0, 10.0]):
            self._check_sampler_sampler(Gumbel(loc, scale),
                                        scipy.stats.gumbel_r(loc=loc, scale=scale),
                                        'Gumbel(loc={}, scale={})'.format(loc, scale))

    @unittest.skipIf(not TEST_NUMPY, "NumPy not found")
    def test_fishersnedecor(self):
        df1 = Variable(torch.randn(2, 3).abs(), requires_grad=True)
        df2 = Variable(torch.randn(2, 3).abs(), requires_grad=True)
        df1_1d = torch.randn(1).abs()
        df2_1d = torch.randn(1).abs()
        self.assertTrue(is_all_nan(FisherSnedecor(1, 2).mean))
        self.assertTrue(is_all_nan(FisherSnedecor(1, 4).variance))
        self.assertEqual(FisherSnedecor(df1, df2).sample().size(), (2, 3))
        self.assertEqual(FisherSnedecor(df1, df2).sample((5,)).size(), (5, 2, 3))
        self.assertEqual(FisherSnedecor(df1_1d, df2_1d).sample().size(), (1,))
        self.assertEqual(FisherSnedecor(df1_1d, df2_1d).sample((1,)).size(), (1, 1))
        self.assertEqual(FisherSnedecor(1.0, 1.0).sample().size(), SCALAR_SHAPE)
        self.assertEqual(FisherSnedecor(1.0, 1.0).sample((1,)).size(), (1,))

        def ref_log_prob(idx, x, log_prob):
            f1 = df1.data.view(-1)[idx]
            f2 = df2.data.view(-1)[idx]
            expected = scipy.stats.f.logpdf(x, f1, f2)
            self.assertAlmostEqual(log_prob, expected, places=3)

        self._check_log_prob(FisherSnedecor(df1, df2), ref_log_prob)

    @unittest.skipIf(not TEST_NUMPY, "NumPy not found")
    def test_fishersnedecor_sample(self):
        set_rng_seed(1)  # see note [Randomized statistical tests]
        for df1, df2 in product([0.1, 0.5, 1.0, 5.0, 10.0], [0.1, 0.5, 1.0, 5.0, 10.0]):
            self._check_sampler_sampler(FisherSnedecor(df1, df2),
                                        scipy.stats.f(df1, df2),
                                        'FisherSnedecor(loc={}, scale={})'.format(df1, df2))

    @unittest.skipIf(not TEST_NUMPY, "NumPy not found")
    def test_chi2_shape(self):
        df = Variable(torch.exp(torch.randn(2, 3)), requires_grad=True)
        df_1d = Variable(torch.exp(torch.randn(1)), requires_grad=True)
        self.assertEqual(Chi2(df).sample().size(), (2, 3))
        self.assertEqual(Chi2(df).sample((5,)).size(), (5, 2, 3))
        self.assertEqual(Chi2(df_1d).sample((1,)).size(), (1, 1))
        self.assertEqual(Chi2(df_1d).sample().size(), (1,))
        self.assertEqual(Chi2(variable(0.5, requires_grad=True)).sample().size(), SCALAR_SHAPE)
        self.assertEqual(Chi2(0.5).sample().size(), SCALAR_SHAPE)
        self.assertEqual(Chi2(0.5).sample((1,)).size(), (1,))

        def ref_log_prob(idx, x, log_prob):
            d = df.data.view(-1)[idx]
            expected = scipy.stats.chi2.logpdf(x, d)
            self.assertAlmostEqual(log_prob, expected, places=3)

        self._check_log_prob(Chi2(df), ref_log_prob)

    @unittest.skipIf(not TEST_NUMPY, "NumPy not found")
    def test_chi2_sample(self):
        set_rng_seed(0)  # see Note [Randomized statistical tests]
        for df in [0.1, 1.0, 5.0]:
            self._check_sampler_sampler(Chi2(df),
                                        scipy.stats.chi2(df),
                                        'Chi2(df={})'.format(df))

    @unittest.skipIf(not TEST_NUMPY, "Numpy not found")
    def test_studentT(self):
        df = Variable(torch.exp(torch.randn(2, 3)), requires_grad=True)
        df_1d = Variable(torch.exp(torch.randn(1)), requires_grad=True)
        self.assertTrue(is_all_nan(StudentT(1).mean))
        self.assertTrue(is_all_nan(StudentT(1).variance))
        self.assertEqual(StudentT(2).variance, float('inf'), allow_inf=True)
        self.assertEqual(StudentT(df).sample().size(), (2, 3))
        self.assertEqual(StudentT(df).sample((5,)).size(), (5, 2, 3))
        self.assertEqual(StudentT(df_1d).sample((1,)).size(), (1, 1))
        self.assertEqual(StudentT(df_1d).sample().size(), (1,))
        self.assertEqual(StudentT(variable(0.5, requires_grad=True)).sample().size(), SCALAR_SHAPE)
        self.assertEqual(StudentT(0.5).sample().size(), SCALAR_SHAPE)
        self.assertEqual(StudentT(0.5).sample((1,)).size(), (1,))

        def ref_log_prob(idx, x, log_prob):
            d = df.data.view(-1)[idx]
            expected = scipy.stats.t.logpdf(x, d)
            self.assertAlmostEqual(log_prob, expected, places=3)

        self._check_log_prob(StudentT(df), ref_log_prob)

    @unittest.skipIf(not TEST_NUMPY, "Numpy not found")
    def test_studentT_sample(self):
        set_rng_seed(11)  # see Note [Randomized statistical tests]
        for df, loc, scale in product([0.1, 1.0, 5.0, 10.0], [-1.0, 0.0, 1.0], [0.1, 1.0, 10.0]):
            self._check_sampler_sampler(StudentT(df=df, loc=loc, scale=scale),
                                        scipy.stats.t(df=df, loc=loc, scale=scale),
                                        'StudentT(df={}, loc={}, scale={})'.format(df, loc, scale))

    @unittest.skipIf(not TEST_NUMPY, "Numpy not found")
    def test_studentT_log_prob(self):
        set_rng_seed(0)  # see Note [Randomized statistical tests]
        num_samples = 10
        for df, loc, scale in product([0.1, 1.0, 5.0, 10.0], [-1.0, 0.0, 1.0], [0.1, 1.0, 10.0]):
            dist = StudentT(df=df, loc=loc, scale=scale)
            x = dist.sample((num_samples,))
            actual_log_prob = dist.log_prob(x)
            for i in range(num_samples):
                expected_log_prob = scipy.stats.t.logpdf(x[i], df=df, loc=loc, scale=scale)
                self.assertAlmostEqual(float(actual_log_prob[i]), float(expected_log_prob), places=3)

    def test_dirichlet_shape(self):
        alpha = Variable(torch.exp(torch.randn(2, 3)), requires_grad=True)
        alpha_1d = Variable(torch.exp(torch.randn(4)), requires_grad=True)
        self.assertEqual(Dirichlet(alpha).sample().size(), (2, 3))
        self.assertEqual(Dirichlet(alpha).sample((5,)).size(), (5, 2, 3))
        self.assertEqual(Dirichlet(alpha_1d).sample().size(), (4,))
        self.assertEqual(Dirichlet(alpha_1d).sample((1,)).size(), (1, 4))

    @unittest.skipIf(not TEST_NUMPY, "NumPy not found")
    def test_dirichlet_log_prob(self):
        num_samples = 10
        alpha = torch.exp(torch.randn(5))
        dist = Dirichlet(alpha)
        x = dist.sample((num_samples,))
        actual_log_prob = dist.log_prob(x)
        for i in range(num_samples):
            expected_log_prob = scipy.stats.dirichlet.logpdf(x[i].numpy(), alpha.numpy())
            self.assertAlmostEqual(actual_log_prob[i], expected_log_prob, places=3)

    @unittest.skipIf(not TEST_NUMPY, "NumPy not found")
    def test_dirichlet_sample(self):
        set_rng_seed(0)  # see Note [Randomized statistical tests]
        alpha = torch.exp(torch.randn(3))
        self._check_sampler_sampler(Dirichlet(alpha),
                                    scipy.stats.dirichlet(alpha.numpy()),
                                    'Dirichlet(alpha={})'.format(list(alpha)),
                                    multivariate=True)

    def test_beta_shape(self):
        con1 = Variable(torch.exp(torch.randn(2, 3)), requires_grad=True)
        con0 = Variable(torch.exp(torch.randn(2, 3)), requires_grad=True)
        con1_1d = Variable(torch.exp(torch.randn(4)), requires_grad=True)
        con0_1d = Variable(torch.exp(torch.randn(4)), requires_grad=True)
        self.assertEqual(Beta(con1, con0).sample().size(), (2, 3))
        self.assertEqual(Beta(con1, con0).sample((5,)).size(), (5, 2, 3))
        self.assertEqual(Beta(con1_1d, con0_1d).sample().size(), (4,))
        self.assertEqual(Beta(con1_1d, con0_1d).sample((1,)).size(), (1, 4))
        self.assertEqual(Beta(0.1, 0.3).sample().size(), SCALAR_SHAPE)
        self.assertEqual(Beta(0.1, 0.3).sample((5,)).size(), (5,))

    @unittest.skipIf(not TEST_NUMPY, "NumPy not found")
    def test_beta_log_prob(self):
        for _ in range(100):
            con1 = np.exp(np.random.normal())
            con0 = np.exp(np.random.normal())
            dist = Beta(con1, con0)
            x = dist.sample()
            actual_log_prob = dist.log_prob(x).sum()
            expected_log_prob = scipy.stats.beta.logpdf(x, con1, con0)
            self.assertAlmostEqual(float(actual_log_prob), float(expected_log_prob), places=3, allow_inf=True)

    @unittest.skipIf(not TEST_NUMPY, "NumPy not found")
    def test_beta_sample(self):
        set_rng_seed(1)  # see Note [Randomized statistical tests]
        for con1, con0 in product([0.1, 1.0, 10.0], [0.1, 1.0, 10.0]):
            self._check_sampler_sampler(Beta(con1, con0),
                                        scipy.stats.beta(con1, con0),
                                        'Beta(alpha={}, beta={})'.format(con1, con0))
        # Check that small alphas do not cause NANs.
        for Tensor in [torch.FloatTensor, torch.DoubleTensor]:
            x = Beta(Tensor([1e-6]), Tensor([1e-6])).sample()[0]
            self.assertTrue(np.isfinite(x) and x > 0, 'Invalid Beta.sample(): {}'.format(x))

    def test_cdf_icdf_inverse(self):
        # Tests the invertibility property on the distributions
        for Dist, params in EXAMPLES:
            for i, param in enumerate(params):
                dist = Dist(**param)
                samples = dist.sample(sample_shape=(20,))
                try:
                    cdf = dist.cdf(samples)
                    actual = dist.icdf(cdf)
                except NotImplementedError:
                    continue
                rel_error = torch.abs(actual - samples) / (1e-10 + torch.abs(samples))
                self.assertLess(rel_error.max(), 1e-4, msg='\n'.join([
                    '{} example {}/{}, icdf(cdf(x)) != x'.format(Dist.__name__, i + 1, len(params)),
                    'x = {}'.format(samples),
                    'cdf(x) = {}'.format(cdf),
                    'icdf(cdf(x)) = {}'.format(actual),
                ]))

    def test_cdf_log_prob(self):
        # Tests if the differentiation of the CDF gives the PDF at a given value
        for Dist, params in EXAMPLES:
            for i, param in enumerate(params):
                dist = Dist(**param)
                samples = Variable(dist.sample().data, requires_grad=True)
                try:
                    cdfs = dist.cdf(samples)
                    pdfs = dist.log_prob(samples).exp()
                except NotImplementedError:
                    continue
<<<<<<< HEAD
                cdfs_derivative = torch.abs(grad(cdfs.sum(), [samples])[0])
=======
                cdfs_derivative = grad(cdfs.sum(), [samples])[0]  # this should not be wrapped in torch.abs()
>>>>>>> 22fe542b
                self.assertEqual(cdfs_derivative, pdfs, message='\n'.join([
                    '{} example {}/{}, d(cdf)/dx != pdf(x)'.format(Dist.__name__, i + 1, len(params)),
                    'x = {}'.format(samples),
                    'cdf = {}'.format(cdfs),
                    'pdf = {}'.format(pdfs),
                    'grad(cdf) = {}'.format(cdfs_derivative),
                ]))

    def test_valid_parameter_broadcasting(self):
        # Test correct broadcasting of parameter sizes for distributions that have multiple
        # parameters.
        # example type (distribution instance, expected sample shape)
        valid_examples = [
            (Normal(loc=variable([0, 0]), scale=1),
             (2,)),
            (Normal(loc=0, scale=variable([1, 1])),
             (2,)),
            (Normal(loc=variable([0, 0]), scale=variable([1])),
             (2,)),
            (Normal(loc=variable([0, 0]), scale=variable([[1], [1]])),
             (2, 2)),
            (Normal(loc=variable([0, 0]), scale=variable([[1]])),
             (1, 2)),
            (Normal(loc=variable([0]), scale=variable([[1]])),
             (1, 1)),
            (FisherSnedecor(df1=variable([1, 1]), df2=1),
             (2,)),
            (FisherSnedecor(df1=1, df2=variable([1, 1])),
             (2,)),
            (FisherSnedecor(df1=variable([1, 1]), df2=variable([1])),
             (2,)),
            (FisherSnedecor(df1=variable([1, 1]), df2=variable([[1], [1]])),
             (2, 2)),
            (FisherSnedecor(df1=variable([1, 1]), df2=variable([[1]])),
             (1, 2)),
            (FisherSnedecor(df1=variable([1]), df2=variable([[1]])),
             (1, 1)),
            (Gamma(concentration=variable([1, 1]), rate=1),
             (2,)),
            (Gamma(concentration=1, rate=variable([1, 1])),
             (2,)),
            (Gamma(concentration=variable([1, 1]), rate=variable([[1], [1], [1]])),
             (3, 2)),
            (Gamma(concentration=variable([1, 1]), rate=variable([[1], [1]])),
             (2, 2)),
            (Gamma(concentration=variable([1, 1]), rate=variable([[1]])),
             (1, 2)),
            (Gamma(concentration=variable([1]), rate=variable([[1]])),
             (1, 1)),
            (Gumbel(loc=variable([0, 0]), scale=1),
             (2,)),
            (Gumbel(loc=0, scale=variable([1, 1])),
             (2,)),
            (Gumbel(loc=variable([0, 0]), scale=variable([1])),
             (2,)),
            (Gumbel(loc=variable([0, 0]), scale=variable([[1], [1]])),
             (2, 2)),
            (Gumbel(loc=variable([0, 0]), scale=variable([[1]])),
             (1, 2)),
            (Gumbel(loc=variable([0]), scale=variable([[1]])),
             (1, 1)),
            (Laplace(loc=variable([0, 0]), scale=1),
             (2,)),
            (Laplace(loc=0, scale=variable([1, 1])),
             (2,)),
            (Laplace(loc=variable([0, 0]), scale=variable([1])),
             (2,)),
            (Laplace(loc=variable([0, 0]), scale=variable([[1], [1]])),
             (2, 2)),
            (Laplace(loc=variable([0, 0]), scale=variable([[1]])),
             (1, 2)),
            (Laplace(loc=variable([0]), scale=variable([[1]])),
             (1, 1)),
            (Pareto(scale=variable([1, 1]), alpha=1),
             (2,)),
            (Pareto(scale=1, alpha=variable([1, 1])),
             (2,)),
            (Pareto(scale=variable([1, 1]), alpha=variable([1])),
             (2,)),
            (Pareto(scale=variable([1, 1]), alpha=variable([[1], [1]])),
             (2, 2)),
            (Pareto(scale=variable([1, 1]), alpha=variable([[1]])),
             (1, 2)),
            (Pareto(scale=variable([1]), alpha=variable([[1]])),
             (1, 1)),
            (StudentT(df=variable([1, 1]), loc=1),
             (2,)),
            (StudentT(df=1, scale=variable([1, 1])),
             (2,)),
            (StudentT(df=variable([1, 1]), loc=variable([1])),
             (2,)),
            (StudentT(df=variable([1, 1]), scale=variable([[1], [1]])),
             (2, 2)),
            (StudentT(df=variable([1, 1]), loc=variable([[1]])),
             (1, 2)),
            (StudentT(df=variable([1]), scale=variable([[1]])),
             (1, 1)),
        ]

        for dist, expected_size in valid_examples:
            dist_sample_size = dist.sample().size()
            self.assertEqual(dist_sample_size, expected_size,
                             'actual size: {} != expected size: {}'.format(dist_sample_size, expected_size))

    def test_invalid_parameter_broadcasting(self):
        # invalid broadcasting cases; should throw error
        # example type (distribution class, distribution params)
        invalid_examples = [
            (Normal, {
                'loc': variable([[0, 0]]),
                'scale': variable([1, 1, 1, 1])
            }),
            (Normal, {
                'loc': variable([[[0, 0, 0], [0, 0, 0]]]),
                'scale': variable([1, 1])
            }),
            (FisherSnedecor, {
                'df1': variable([1, 1]),
                'df2': variable([1, 1, 1]),
            }),
            (Gumbel, {
                'loc': variable([[0, 0]]),
                'scale': variable([1, 1, 1, 1])
            }),
            (Gumbel, {
                'loc': variable([[[0, 0, 0], [0, 0, 0]]]),
                'scale': variable([1, 1])
            }),
            (Gamma, {
                'concentration': variable([0, 0]),
                'rate': variable([1, 1, 1])
            }),
            (Laplace, {
                'loc': variable([0, 0]),
                'scale': variable([1, 1, 1])
            }),
            (Pareto, {
                'scale': variable([1, 1]),
                'alpha': variable([1, 1, 1])
            }),
            (StudentT, {
                'df': variable([1, 1]),
                'scale': variable([1, 1, 1])
            }),
            (StudentT, {
                'df': variable([1, 1]),
                'loc': variable([1, 1, 1])
            })
        ]

        for dist, kwargs in invalid_examples:
            self.assertRaises(RuntimeError, dist, **kwargs)


# These tests are only needed for a few distributions that implement custom
# reparameterized gradients. Most .rsample() implementations simply rely on
# the reparameterization trick and do not need to be tested for accuracy.
class TestRsample(TestCase):
    @unittest.skipIf(not TEST_NUMPY, "NumPy not found")
    def test_gamma(self):
        num_samples = 100
        for alpha in [1e-2, 1e-1, 1e0, 1e1, 1e2, 1e3, 1e4]:
            alphas = Variable(torch.FloatTensor([alpha] * num_samples), requires_grad=True)
            betas = Variable(torch.ones(num_samples).type_as(alphas))
            x = Gamma(alphas, betas).rsample()
            x.sum().backward()
            x, ind = x.data.sort()
            x = x.numpy()
            actual_grad = alphas.grad.data[ind].numpy()
            # Compare with expected gradient dx/dalpha along constant cdf(x,alpha).
            cdf = scipy.stats.gamma.cdf
            pdf = scipy.stats.gamma.pdf
            eps = 0.01 * alpha / (1.0 + alpha ** 0.5)
            cdf_alpha = (cdf(x, alpha + eps) - cdf(x, alpha - eps)) / (2 * eps)
            cdf_x = pdf(x, alpha)
            expected_grad = -cdf_alpha / cdf_x
            rel_error = np.abs(actual_grad - expected_grad) / (expected_grad + 1e-30)
            self.assertLess(np.max(rel_error), 0.0005, '\n'.join([
                'Bad gradient dx/alpha for x ~ Gamma({}, 1)'.format(alpha),
                'x {}'.format(x),
                'expected {}'.format(expected_grad),
                'actual {}'.format(actual_grad),
                'rel error {}'.format(rel_error),
                'max error {}'.format(rel_error.max()),
                'at alpha={}, x={}'.format(alpha, x[rel_error.argmax()]),
            ]))

    @unittest.skipIf(not TEST_NUMPY, "NumPy not found")
    def test_chi2(self):
        num_samples = 100
        for df in [1e-2, 1e-1, 1e0, 1e1, 1e2, 1e3, 1e4]:
            dfs = Variable(torch.FloatTensor([df] * num_samples), requires_grad=True)
            x = Chi2(dfs).rsample()
            x.sum().backward()
            x, ind = x.data.sort()
            x = x.numpy()
            actual_grad = dfs.grad.data[ind].numpy()
            # Compare with expected gradient dx/ddf along constant cdf(x,df).
            cdf = scipy.stats.chi2.cdf
            pdf = scipy.stats.chi2.pdf
            eps = 0.01 * df / (1.0 + df ** 0.5)
            cdf_df = (cdf(x, df + eps) - cdf(x, df - eps)) / (2 * eps)
            cdf_x = pdf(x, df)
            expected_grad = -cdf_df / cdf_x
            rel_error = np.abs(actual_grad - expected_grad) / (expected_grad + 1e-30)
            self.assertLess(np.max(rel_error), 0.001, '\n'.join([
                'Bad gradient dx/ddf for x ~ Chi2({})'.format(df),
                'x {}'.format(x),
                'expected {}'.format(expected_grad),
                'actual {}'.format(actual_grad),
                'rel error {}'.format(rel_error),
                'max error {}'.format(rel_error.max()),
            ]))

    @unittest.skipIf(not TEST_NUMPY, "NumPy not found")
    def test_dirichlet_on_diagonal(self):
        num_samples = 20
        grid = [1e-1, 1e0, 1e1]
        for a0, a1, a2 in product(grid, grid, grid):
            alphas = Variable(torch.FloatTensor([[a0, a1, a2]] * num_samples), requires_grad=True)
            x = Dirichlet(alphas).rsample()[:, 0]
            x.sum().backward()
            x, ind = x.data.sort()
            x = x.numpy()
            actual_grad = alphas.grad.data[ind].numpy()[:, 0]
            # Compare with expected gradient dx/dalpha0 along constant cdf(x,alpha).
            # This reduces to a distribution Beta(alpha[0], alpha[1] + alpha[2]).
            cdf = scipy.stats.beta.cdf
            pdf = scipy.stats.beta.pdf
            alpha, beta = a0, a1 + a2
            eps = 0.01 * alpha / (1.0 + np.sqrt(alpha))
            cdf_alpha = (cdf(x, alpha + eps, beta) - cdf(x, alpha - eps, beta)) / (2 * eps)
            cdf_x = pdf(x, alpha, beta)
            expected_grad = -cdf_alpha / cdf_x
            rel_error = np.abs(actual_grad - expected_grad) / (expected_grad + 1e-30)
            self.assertLess(np.max(rel_error), 0.001, '\n'.join([
                'Bad gradient dx[0]/dalpha[0] for Dirichlet([{}, {}, {}])'.format(a0, a1, a2),
                'x {}'.format(x),
                'expected {}'.format(expected_grad),
                'actual {}'.format(actual_grad),
                'rel error {}'.format(rel_error),
                'max error {}'.format(rel_error.max()),
                'at x={}'.format(x[rel_error.argmax()]),
            ]))

    @unittest.skipIf(not TEST_NUMPY, "NumPy not found")
    def test_beta_wrt_alpha(self):
        num_samples = 20
        grid = [1e-2, 1e-1, 1e0, 1e1, 1e2]
        for con1, con0 in product(grid, grid):
            con1s = Variable(torch.FloatTensor([con1] * num_samples), requires_grad=True)
            con0s = Variable(torch.FloatTensor([con0] * num_samples).type_as(con1s))
            x = Beta(con1s, con0s).rsample()
            x.sum().backward()
            x, ind = x.data.sort()
            x = x.numpy()
            actual_grad = con1s.grad.data[ind].numpy()
            # Compare with expected gradient dx/dcon1 along constant cdf(x,con1,con0).
            cdf = scipy.stats.beta.cdf
            pdf = scipy.stats.beta.pdf
            eps = 0.01 * con1 / (1.0 + np.sqrt(con1))
            cdf_alpha = (cdf(x, con1 + eps, con0) - cdf(x, con1 - eps, con0)) / (2 * eps)
            cdf_x = pdf(x, con1, con0)
            expected_grad = -cdf_alpha / cdf_x
            rel_error = np.abs(actual_grad - expected_grad) / (expected_grad + 1e-30)
            self.assertLess(np.max(rel_error), 0.005, '\n'.join([
                'Bad gradient dx/dcon1 for x ~ Beta({}, {})'.format(con1, con0),
                'x {}'.format(x),
                'expected {}'.format(expected_grad),
                'actual {}'.format(actual_grad),
                'rel error {}'.format(rel_error),
                'max error {}'.format(rel_error.max()),
                'at x = {}'.format(x[rel_error.argmax()]),
            ]))

    @unittest.skipIf(not TEST_NUMPY, "NumPy not found")
    def test_beta_wrt_beta(self):
        num_samples = 20
        grid = [1e-2, 1e-1, 1e0, 1e1, 1e2]
        for con1, con0 in product(grid, grid):
            con0s = Variable(torch.FloatTensor([con0] * num_samples), requires_grad=True)
            con1s = Variable(torch.FloatTensor([con1] * num_samples).type_as(con0s))
            x = Beta(con1s, con0s).rsample()
            x.sum().backward()
            x, ind = x.data.sort()
            x = x.numpy()
            actual_grad = con0s.grad.data[ind].numpy()
            # Compare with expected gradient dx/dcon0 along constant cdf(x,con1,con0).
            cdf = scipy.stats.beta.cdf
            pdf = scipy.stats.beta.pdf
            eps = 0.01 * con0 / (1.0 + np.sqrt(con0))
            cdf_beta = (cdf(x, con1, con0 + eps) - cdf(x, con1, con0 - eps)) / (2 * eps)
            cdf_x = pdf(x, con1, con0)
            expected_grad = -cdf_beta / cdf_x
            rel_error = np.abs(actual_grad - expected_grad) / (expected_grad + 1e-30)
            self.assertLess(np.max(rel_error), 0.005, '\n'.join([
                'Bad gradient dx/dcon0 for x ~ Beta({}, {})'.format(con1, con0),
                'x {}'.format(x),
                'expected {}'.format(expected_grad),
                'actual {}'.format(actual_grad),
                'rel error {}'.format(rel_error),
                'max error {}'.format(rel_error.max()),
                'at x = {!r}'.format(x[rel_error.argmax()]),
            ]))

    def test_dirichlet_multivariate(self):
        alpha_crit = 0.25 * (5.0 ** 0.5 - 1.0)
        num_samples = 100000
        for shift in [-0.1, -0.05, -0.01, 0.0, 0.01, 0.05, 0.10]:
            alpha = alpha_crit + shift
            alpha = Variable(torch.FloatTensor([alpha]), requires_grad=True)
            alpha_vec = torch.cat([alpha, alpha, alpha.new([1])])
            z = Dirichlet(alpha_vec.expand(num_samples, 3)).rsample()
            mean_z3 = 1.0 / (2.0 * alpha + 1.0)
            loss = torch.pow(z[:, 2] - mean_z3, 2.0).mean()
            actual_grad = grad(loss, [alpha])[0].data
            # Compute expected gradient by hand.
            num = 1.0 - 2.0 * alpha - 4.0 * alpha**2
            den = (1.0 + alpha)**2 * (1.0 + 2.0 * alpha)**3
            expected_grad = (num / den).data
            self.assertEqual(actual_grad, expected_grad, 0.002, '\n'.join([
                "alpha = alpha_c + %.2g" % shift,
                "expected_grad: %.5g" % expected_grad,
                "actual_grad: %.5g" % actual_grad,
                "error = %.2g" % torch.abs(expected_grad - actual_grad).max(),
            ]))

    def test_dirichlet_tangent_field(self):
        num_samples = 20
        alpha_grid = [0.5, 1.0, 2.0]

        # v = dx/dalpha[0] is the reparameterized gradient aka tangent field.
        def compute_v(x, alpha):
            return torch.stack([
                _Dirichlet_backward(x, alpha, torch.eye(3, 3)[i].expand_as(x))[:, 0]
                for i in range(3)
            ], dim=-1)

        for a1, a2, a3 in product(alpha_grid, alpha_grid, alpha_grid):
            alpha = Variable(torch.Tensor([a1, a2, a3]).expand(num_samples, 3), requires_grad=True)
            x = Dirichlet(alpha).rsample()
            dlogp_da = grad([Dirichlet(alpha).log_prob(x.detach()).sum()],
                            [alpha], retain_graph=True)[0].data[:, 0]
            dlogp_dx = grad([Dirichlet(alpha.detach()).log_prob(x).sum()],
                            [x], retain_graph=True)[0].data
            v = torch.stack([grad([x[:, i].sum()], [alpha], retain_graph=True)[0].data[:, 0]
                             for i in range(3)], dim=-1)
            # Compute ramaining properties by finite difference.
            x = x.data
            alpha = alpha.data
            self.assertEqual(compute_v(x, alpha), v, message='Bug in compute_v() helper')
            # dx is an arbitrary orthonormal basis tangent to the simplex.
            dx = torch.Tensor([[2, -1, -1], [0, 1, -1]])
            dx /= dx.norm(2, -1, True)
            eps = 1e-2 * x.min(-1, True)[0]  # avoid boundary
            dv0 = (compute_v(x + eps * dx[0], alpha) - compute_v(x - eps * dx[0], alpha)) / (2 * eps)
            dv1 = (compute_v(x + eps * dx[1], alpha) - compute_v(x - eps * dx[1], alpha)) / (2 * eps)
            div_v = (dv0 * dx[0] + dv1 * dx[1]).sum(-1)
            # This is a modification of the standard continuity equation, using the product rule to allow
            # expression in terms of log_prob rather than the less numerically stable log_prob.exp().
            error = dlogp_da + (dlogp_dx * v).sum(-1) + div_v
            self.assertLess(torch.abs(error).max(), 0.005, '\n'.join([
                'Dirichlet([{}, {}, {}]) gradient violates continuity equation:'.format(a1, a2, a3),
                'error = {}'.format(error),
            ]))


class TestDistributionShapes(TestCase):
    def setUp(self):
        super(TestCase, self).setUp()
        self.scalar_sample = 1
        self.tensor_sample_1 = Variable(torch.ones(3, 2))
        self.tensor_sample_2 = Variable(torch.ones(3, 2, 3))

    def test_entropy_shape(self):
        for Dist, params in EXAMPLES:
            for i, param in enumerate(params):
                dist = Dist(**param)
                try:
                    actual_shape = dist.entropy().size()
                    expected_shape = dist.batch_shape if dist.batch_shape else torch.Size(SCALAR_SHAPE)
                    message = '{} example {}/{}, shape mismatch. expected {}, actual {}'.format(
                        Dist.__name__, i + 1, len(params), expected_shape, actual_shape)
                    self.assertEqual(actual_shape, expected_shape, message=message)
                except NotImplementedError:
                    continue

    def test_bernoulli_shape_scalar_params(self):
        bernoulli = Bernoulli(0.3)
        self.assertEqual(bernoulli._batch_shape, torch.Size())
        self.assertEqual(bernoulli._event_shape, torch.Size())
        self.assertEqual(bernoulli.sample().size(), torch.Size(SCALAR_SHAPE))
        self.assertEqual(bernoulli.sample((3, 2)).size(), torch.Size((3, 2)))
        self.assertRaises(ValueError, bernoulli.log_prob, self.scalar_sample)
        self.assertEqual(bernoulli.log_prob(self.tensor_sample_1).size(), torch.Size((3, 2)))
        self.assertEqual(bernoulli.log_prob(self.tensor_sample_2).size(), torch.Size((3, 2, 3)))

    def test_bernoulli_shape_tensor_params(self):
        bernoulli = Bernoulli(variable([[0.6, 0.3], [0.6, 0.3], [0.6, 0.3]]))
        self.assertEqual(bernoulli._batch_shape, torch.Size((3, 2)))
        self.assertEqual(bernoulli._event_shape, torch.Size(()))
        self.assertEqual(bernoulli.sample().size(), torch.Size((3, 2)))
        self.assertEqual(bernoulli.sample((3, 2)).size(), torch.Size((3, 2, 3, 2)))
        self.assertEqual(bernoulli.log_prob(self.tensor_sample_1).size(), torch.Size((3, 2)))
        self.assertRaises(ValueError, bernoulli.log_prob, self.tensor_sample_2)
        self.assertEqual(bernoulli.log_prob(Variable(torch.ones(3, 1, 1))).size(), torch.Size((3, 3, 2)))

    def test_geometric_shape_scalar_params(self):
        geometric = Geometric(0.3)
        self.assertEqual(geometric._batch_shape, torch.Size())
        self.assertEqual(geometric._event_shape, torch.Size())
        self.assertEqual(geometric.sample().size(), torch.Size(SCALAR_SHAPE))
        self.assertEqual(geometric.sample((3, 2)).size(), torch.Size((3, 2)))
        self.assertRaises(ValueError, geometric.log_prob, self.scalar_sample)
        self.assertEqual(geometric.log_prob(self.tensor_sample_1).size(), torch.Size((3, 2)))
        self.assertEqual(geometric.log_prob(self.tensor_sample_2).size(), torch.Size((3, 2, 3)))

    def test_geometric_shape_tensor_params(self):
        geometric = Geometric(variable([[0.6, 0.3], [0.6, 0.3], [0.6, 0.3]]))
        self.assertEqual(geometric._batch_shape, torch.Size((3, 2)))
        self.assertEqual(geometric._event_shape, torch.Size(()))
        self.assertEqual(geometric.sample().size(), torch.Size((3, 2)))
        self.assertEqual(geometric.sample((3, 2)).size(), torch.Size((3, 2, 3, 2)))
        self.assertEqual(geometric.log_prob(self.tensor_sample_1).size(), torch.Size((3, 2)))
        self.assertRaises(ValueError, geometric.log_prob, self.tensor_sample_2)
        self.assertEqual(geometric.log_prob(Variable(torch.ones(3, 1, 1))).size(), torch.Size((3, 3, 2)))

    def test_beta_shape_scalar_params(self):
        dist = Beta(0.1, 0.1)
        self.assertEqual(dist._batch_shape, torch.Size())
        self.assertEqual(dist._event_shape, torch.Size())
        self.assertEqual(dist.sample().size(), torch.Size(SCALAR_SHAPE))
        self.assertEqual(dist.sample((3, 2)).size(), torch.Size((3, 2)))
        self.assertRaises(ValueError, dist.log_prob, self.scalar_sample)
        self.assertEqual(dist.log_prob(self.tensor_sample_1).size(), torch.Size((3, 2)))
        self.assertEqual(dist.log_prob(self.tensor_sample_2).size(), torch.Size((3, 2, 3)))

    def test_beta_shape_tensor_params(self):
        dist = Beta(variable([[0.1, 0.2], [0.3, 0.4], [0.5, 0.6]]),
                    variable([[0.1, 0.2], [0.3, 0.4], [0.5, 0.6]]))
        self.assertEqual(dist._batch_shape, torch.Size((3, 2)))
        self.assertEqual(dist._event_shape, torch.Size(()))
        self.assertEqual(dist.sample().size(), torch.Size((3, 2)))
        self.assertEqual(dist.sample((3, 2)).size(), torch.Size((3, 2, 3, 2)))
        self.assertEqual(dist.log_prob(self.tensor_sample_1).size(), torch.Size((3, 2)))
        self.assertRaises(ValueError, dist.log_prob, self.tensor_sample_2)
        self.assertEqual(dist.log_prob(Variable(torch.ones(3, 1, 1))).size(), torch.Size((3, 3, 2)))

    def test_binomial_shape(self):
        dist = Binomial(10, variable([0.6, 0.3]))
        self.assertEqual(dist._batch_shape, torch.Size((2,)))
        self.assertEqual(dist._event_shape, torch.Size(()))
        self.assertEqual(dist.sample().size(), torch.Size((2,)))
        self.assertEqual(dist.sample((3, 2)).size(), torch.Size((3, 2, 2)))
        self.assertEqual(dist.log_prob(self.tensor_sample_1).size(), torch.Size((3, 2)))
        self.assertRaises(ValueError, dist.log_prob, self.tensor_sample_2)

    def test_multinomial_shape(self):
        dist = Multinomial(10, variable([[0.6, 0.3], [0.6, 0.3], [0.6, 0.3]]))
        self.assertEqual(dist._batch_shape, torch.Size((3,)))
        self.assertEqual(dist._event_shape, torch.Size((2,)))
        self.assertEqual(dist.sample().size(), torch.Size((3, 2)))
        self.assertEqual(dist.sample((3, 2)).size(), torch.Size((3, 2, 3, 2)))
        self.assertEqual(dist.log_prob(self.tensor_sample_1).size(), torch.Size((3,)))
        self.assertRaises(ValueError, dist.log_prob, self.tensor_sample_2)
        self.assertEqual(dist.log_prob(Variable(torch.ones(3, 1, 2))).size(), torch.Size((3, 3)))

    def test_categorical_shape(self):
        # unbatched
        dist = Categorical(variable([0.6, 0.3, 0.1]))
        self.assertEqual(dist._batch_shape, torch.Size(()))
        self.assertEqual(dist._event_shape, torch.Size(()))
        self.assertEqual(dist.sample().size(), torch.Size(SCALAR_SHAPE))
        self.assertEqual(dist.sample((3, 2)).size(), torch.Size((3, 2,)))
        self.assertEqual(dist.log_prob(self.tensor_sample_1).size(), torch.Size((3, 2)))
        self.assertEqual(dist.log_prob(self.tensor_sample_2).size(), torch.Size((3, 2, 3)))
        self.assertEqual(dist.log_prob(Variable(torch.ones(3, 1))).size(), torch.Size((3, 1)))
        # batched
        dist = Categorical(variable([[0.6, 0.3], [0.6, 0.3], [0.6, 0.3]]))
        self.assertEqual(dist._batch_shape, torch.Size((3,)))
        self.assertEqual(dist._event_shape, torch.Size(()))
        self.assertEqual(dist.sample().size(), torch.Size((3,)))
        self.assertEqual(dist.sample((3, 2)).size(), torch.Size((3, 2, 3,)))
        self.assertRaises(ValueError, dist.log_prob, self.tensor_sample_1)
        self.assertEqual(dist.log_prob(self.tensor_sample_2).size(), torch.Size((3, 2, 3)))
        self.assertEqual(dist.log_prob(Variable(torch.ones(3, 1))).size(), torch.Size((3, 3)))

    def test_one_hot_categorical_shape(self):
        # unbatched
        dist = OneHotCategorical(variable([0.6, 0.3, 0.1]))
        self.assertEqual(dist._batch_shape, torch.Size(()))
        self.assertEqual(dist._event_shape, torch.Size((3,)))
        self.assertEqual(dist.sample().size(), torch.Size((3,)))
        self.assertEqual(dist.sample((3, 2)).size(), torch.Size((3, 2, 3)))
        self.assertRaises(ValueError, dist.log_prob, self.tensor_sample_1)
        self.assertEqual(dist.log_prob(self.tensor_sample_2).size(), torch.Size((3, 2,)))
        self.assertEqual(dist.log_prob(dist.enumerate_support()).size(), torch.Size((3,)))
        self.assertEqual(dist.log_prob(Variable(torch.ones(3, 3))).size(), torch.Size((3,)))
        # batched
        dist = OneHotCategorical(variable([[0.6, 0.3], [0.6, 0.3], [0.6, 0.3]]))
        self.assertEqual(dist._batch_shape, torch.Size((3,)))
        self.assertEqual(dist._event_shape, torch.Size((2,)))
        self.assertEqual(dist.sample().size(), torch.Size((3, 2)))
        self.assertEqual(dist.sample((3, 2)).size(), torch.Size((3, 2, 3, 2)))
        self.assertEqual(dist.log_prob(self.tensor_sample_1).size(), torch.Size((3,)))
        self.assertRaises(ValueError, dist.log_prob, self.tensor_sample_2)
        self.assertEqual(dist.log_prob(dist.enumerate_support()).size(), torch.Size((2, 3)))
        self.assertEqual(dist.log_prob(Variable(torch.ones((3, 1, 2)))).size(), torch.Size((3, 3)))

    def test_cauchy_shape_scalar_params(self):
        cauchy = Cauchy(0, 1)
        self.assertEqual(cauchy._batch_shape, torch.Size())
        self.assertEqual(cauchy._event_shape, torch.Size())
        self.assertEqual(cauchy.sample().size(), torch.Size(SCALAR_SHAPE))
        self.assertEqual(cauchy.sample(torch.Size((3, 2))).size(), torch.Size((3, 2)))
        self.assertRaises(ValueError, cauchy.log_prob, self.scalar_sample)
        self.assertEqual(cauchy.log_prob(self.tensor_sample_1).size(), torch.Size((3, 2)))
        self.assertEqual(cauchy.log_prob(self.tensor_sample_2).size(), torch.Size((3, 2, 3)))

    def test_cauchy_shape_tensor_params(self):
        cauchy = Cauchy(variable([0, 0]), variable([1, 1]))
        self.assertEqual(cauchy._batch_shape, torch.Size((2,)))
        self.assertEqual(cauchy._event_shape, torch.Size(()))
        self.assertEqual(cauchy.sample().size(), torch.Size((2,)))
        self.assertEqual(cauchy.sample(torch.Size((3, 2))).size(), torch.Size((3, 2, 2)))
        self.assertEqual(cauchy.log_prob(self.tensor_sample_1).size(), torch.Size((3, 2)))
        self.assertRaises(ValueError, cauchy.log_prob, self.tensor_sample_2)
        self.assertEqual(cauchy.log_prob(Variable(torch.ones(2, 1))).size(), torch.Size((2, 2)))

    def test_dirichlet_shape(self):
        dist = Dirichlet(variable([[0.6, 0.3], [1.6, 1.3], [2.6, 2.3]]))
        self.assertEqual(dist._batch_shape, torch.Size((3,)))
        self.assertEqual(dist._event_shape, torch.Size((2,)))
        self.assertEqual(dist.sample().size(), torch.Size((3, 2)))
        self.assertEqual(dist.sample((5, 4)).size(), torch.Size((5, 4, 3, 2)))
        self.assertEqual(dist.log_prob(self.tensor_sample_1).size(), torch.Size((3,)))
        self.assertRaises(ValueError, dist.log_prob, self.tensor_sample_2)
        self.assertEqual(dist.log_prob(Variable(torch.ones((3, 1, 2)))).size(), torch.Size((3, 3)))

    def test_gamma_shape_scalar_params(self):
        gamma = Gamma(1, 1)
        self.assertEqual(gamma._batch_shape, torch.Size())
        self.assertEqual(gamma._event_shape, torch.Size())
        self.assertEqual(gamma.sample().size(), torch.Size(SCALAR_SHAPE))
        self.assertEqual(gamma.sample((3, 2)).size(), torch.Size((3, 2)))
        self.assertRaises(ValueError, gamma.log_prob, self.scalar_sample)
        self.assertEqual(gamma.log_prob(self.tensor_sample_1).size(), torch.Size((3, 2)))
        self.assertEqual(gamma.log_prob(self.tensor_sample_2).size(), torch.Size((3, 2, 3)))

    def test_gamma_shape_tensor_params(self):
        gamma = Gamma(variable([1, 1]), variable([1, 1]))
        self.assertEqual(gamma._batch_shape, torch.Size((2,)))
        self.assertEqual(gamma._event_shape, torch.Size(()))
        self.assertEqual(gamma.sample().size(), torch.Size((2,)))
        self.assertEqual(gamma.sample((3, 2)).size(), torch.Size((3, 2, 2)))
        self.assertEqual(gamma.log_prob(self.tensor_sample_1).size(), torch.Size((3, 2)))
        self.assertRaises(ValueError, gamma.log_prob, self.tensor_sample_2)
        self.assertEqual(gamma.log_prob(Variable(torch.ones(2, 1))).size(), torch.Size((2, 2)))

    def test_chi2_shape_scalar_params(self):
        chi2 = Chi2(1)
        self.assertEqual(chi2._batch_shape, torch.Size())
        self.assertEqual(chi2._event_shape, torch.Size())
        self.assertEqual(chi2.sample().size(), torch.Size(SCALAR_SHAPE))
        self.assertEqual(chi2.sample((3, 2)).size(), torch.Size((3, 2)))
        self.assertRaises(ValueError, chi2.log_prob, self.scalar_sample)
        self.assertEqual(chi2.log_prob(self.tensor_sample_1).size(), torch.Size((3, 2)))
        self.assertEqual(chi2.log_prob(self.tensor_sample_2).size(), torch.Size((3, 2, 3)))

    def test_chi2_shape_tensor_params(self):
        chi2 = Chi2(variable([1, 1]))
        self.assertEqual(chi2._batch_shape, torch.Size((2,)))
        self.assertEqual(chi2._event_shape, torch.Size(()))
        self.assertEqual(chi2.sample().size(), torch.Size((2,)))
        self.assertEqual(chi2.sample((3, 2)).size(), torch.Size((3, 2, 2)))
        self.assertEqual(chi2.log_prob(self.tensor_sample_1).size(), torch.Size((3, 2)))
        self.assertRaises(ValueError, chi2.log_prob, self.tensor_sample_2)
        self.assertEqual(chi2.log_prob(Variable(torch.ones(2, 1))).size(), torch.Size((2, 2)))

    def test_studentT_shape_scalar_params(self):
        st = StudentT(1)
        self.assertEqual(st._batch_shape, torch.Size())
        self.assertEqual(st._event_shape, torch.Size())
        self.assertEqual(st.sample().size(), torch.Size(SCALAR_SHAPE))
        self.assertEqual(st.sample((3, 2)).size(), torch.Size((3, 2)))
        self.assertRaises(ValueError, st.log_prob, self.scalar_sample)
        self.assertEqual(st.log_prob(self.tensor_sample_1).size(), torch.Size((3, 2)))
        self.assertEqual(st.log_prob(self.tensor_sample_2).size(), torch.Size((3, 2, 3)))

    def test_studentT_shape_tensor_params(self):
        st = StudentT(variable([1, 1]))
        self.assertEqual(st._batch_shape, torch.Size((2,)))
        self.assertEqual(st._event_shape, torch.Size(()))
        self.assertEqual(st.sample().size(), torch.Size((2,)))
        self.assertEqual(st.sample((3, 2)).size(), torch.Size((3, 2, 2)))
        self.assertEqual(st.log_prob(self.tensor_sample_1).size(), torch.Size((3, 2)))
        self.assertRaises(ValueError, st.log_prob, self.tensor_sample_2)
        self.assertEqual(st.log_prob(Variable(torch.ones(2, 1))).size(), torch.Size((2, 2)))

    def test_pareto_shape_scalar_params(self):
        pareto = Pareto(1, 1)
        self.assertEqual(pareto._batch_shape, torch.Size(SCALAR_SHAPE))
        self.assertEqual(pareto._event_shape, torch.Size())
        self.assertEqual(pareto.sample().size(), torch.Size(SCALAR_SHAPE))
        self.assertEqual(pareto.sample((3, 2)).size(), torch.Size((3, 2) + SCALAR_SHAPE))
        self.assertRaises(ValueError, pareto.log_prob, self.scalar_sample)
        self.assertEqual(pareto.log_prob(self.tensor_sample_1).size(), torch.Size((3, 2)))
        self.assertEqual(pareto.log_prob(self.tensor_sample_2).size(), torch.Size((3, 2, 3)))

    def test_gumbel_shape_scalar_params(self):
        gumbel = Gumbel(1, 1)
        self.assertEqual(gumbel._batch_shape, torch.Size())
        self.assertEqual(gumbel._event_shape, torch.Size())
        self.assertEqual(gumbel.sample().size(), torch.Size(SCALAR_SHAPE))
        self.assertEqual(gumbel.sample((3, 2)).size(), torch.Size((3, 2)))
        self.assertRaises(ValueError, gumbel.log_prob, self.scalar_sample)
        self.assertEqual(gumbel.log_prob(self.tensor_sample_1).size(), torch.Size((3, 2)))
        self.assertEqual(gumbel.log_prob(self.tensor_sample_2).size(), torch.Size((3, 2, 3)))

    def test_normal_shape_scalar_params(self):
        normal = Normal(0, 1)
        self.assertEqual(normal._batch_shape, torch.Size())
        self.assertEqual(normal._event_shape, torch.Size())
        self.assertEqual(normal.sample().size(), torch.Size(SCALAR_SHAPE))
        self.assertEqual(normal.sample((3, 2)).size(), torch.Size((3, 2)))
        self.assertRaises(ValueError, normal.log_prob, self.scalar_sample)
        self.assertEqual(normal.log_prob(self.tensor_sample_1).size(), torch.Size((3, 2)))
        self.assertEqual(normal.log_prob(self.tensor_sample_2).size(), torch.Size((3, 2, 3)))

    def test_normal_shape_tensor_params(self):
        normal = Normal(variable([0, 0]), variable([1, 1]))
        self.assertEqual(normal._batch_shape, torch.Size((2,)))
        self.assertEqual(normal._event_shape, torch.Size(()))
        self.assertEqual(normal.sample().size(), torch.Size((2,)))
        self.assertEqual(normal.sample((3, 2)).size(), torch.Size((3, 2, 2)))
        self.assertEqual(normal.log_prob(self.tensor_sample_1).size(), torch.Size((3, 2)))
        self.assertRaises(ValueError, normal.log_prob, self.tensor_sample_2)
        self.assertEqual(normal.log_prob(Variable(torch.ones(2, 1))).size(), torch.Size((2, 2)))

    def test_uniform_shape_scalar_params(self):
        uniform = Uniform(0, 1)
        self.assertEqual(uniform._batch_shape, torch.Size())
        self.assertEqual(uniform._event_shape, torch.Size())
        self.assertEqual(uniform.sample().size(), torch.Size(SCALAR_SHAPE))
        self.assertEqual(uniform.sample(torch.Size((3, 2))).size(), torch.Size((3, 2)))
        self.assertRaises(ValueError, uniform.log_prob, self.scalar_sample)
        self.assertEqual(uniform.log_prob(self.tensor_sample_1).size(), torch.Size((3, 2)))
        self.assertEqual(uniform.log_prob(self.tensor_sample_2).size(), torch.Size((3, 2, 3)))

    def test_uniform_shape_tensor_params(self):
        uniform = Uniform(variable([0, 0]), variable([1, 1]))
        self.assertEqual(uniform._batch_shape, torch.Size((2,)))
        self.assertEqual(uniform._event_shape, torch.Size(()))
        self.assertEqual(uniform.sample().size(), torch.Size((2,)))
        self.assertEqual(uniform.sample(torch.Size((3, 2))).size(), torch.Size((3, 2, 2)))
        self.assertEqual(uniform.log_prob(self.tensor_sample_1).size(), torch.Size((3, 2)))
        self.assertRaises(ValueError, uniform.log_prob, self.tensor_sample_2)
        self.assertEqual(uniform.log_prob(Variable(torch.ones(2, 1))).size(), torch.Size((2, 2)))

    def test_exponential_shape_scalar_param(self):
        expon = Exponential(1.)
        self.assertEqual(expon._batch_shape, torch.Size())
        self.assertEqual(expon._event_shape, torch.Size())
        self.assertEqual(expon.sample().size(), torch.Size(SCALAR_SHAPE))
        self.assertEqual(expon.sample((3, 2)).size(), torch.Size((3, 2)))
        self.assertRaises(ValueError, expon.log_prob, self.scalar_sample)
        self.assertEqual(expon.log_prob(self.tensor_sample_1).size(), torch.Size((3, 2)))
        self.assertEqual(expon.log_prob(self.tensor_sample_2).size(), torch.Size((3, 2, 3)))

    def test_exponential_shape_tensor_param(self):
        expon = Exponential(variable([1, 1]))
        self.assertEqual(expon._batch_shape, torch.Size((2,)))
        self.assertEqual(expon._event_shape, torch.Size(()))
        self.assertEqual(expon.sample().size(), torch.Size((2,)))
        self.assertEqual(expon.sample((3, 2)).size(), torch.Size((3, 2, 2)))
        self.assertEqual(expon.log_prob(self.tensor_sample_1).size(), torch.Size((3, 2)))
        self.assertRaises(ValueError, expon.log_prob, self.tensor_sample_2)
        self.assertEqual(expon.log_prob(Variable(torch.ones(2, 2))).size(), torch.Size((2, 2)))

    def test_laplace_shape_scalar_params(self):
        laplace = Laplace(0, 1)
        self.assertEqual(laplace._batch_shape, torch.Size())
        self.assertEqual(laplace._event_shape, torch.Size())
        self.assertEqual(laplace.sample().size(), torch.Size(SCALAR_SHAPE))
        self.assertEqual(laplace.sample((3, 2)).size(), torch.Size((3, 2)))
        self.assertRaises(ValueError, laplace.log_prob, self.scalar_sample)
        self.assertEqual(laplace.log_prob(self.tensor_sample_1).size(), torch.Size((3, 2)))
        self.assertEqual(laplace.log_prob(self.tensor_sample_2).size(), torch.Size((3, 2, 3)))

    def test_laplace_shape_tensor_params(self):
        laplace = Laplace(variable([0, 0]), variable([1, 1]))
        self.assertEqual(laplace._batch_shape, torch.Size((2,)))
        self.assertEqual(laplace._event_shape, torch.Size(()))
        self.assertEqual(laplace.sample().size(), torch.Size((2,)))
        self.assertEqual(laplace.sample((3, 2)).size(), torch.Size((3, 2, 2)))
        self.assertEqual(laplace.log_prob(self.tensor_sample_1).size(), torch.Size((3, 2)))
        self.assertRaises(ValueError, laplace.log_prob, self.tensor_sample_2)
        self.assertEqual(laplace.log_prob(Variable(torch.ones(2, 1))).size(), torch.Size((2, 2)))


class TestKL(TestCase):

    def setUp(self):

        class Binomial30(Binomial):
            def __init__(self, probs):
                super(Binomial30, self).__init__(30, probs)

        # These are pairs of distributions with 4 x 4 parameters as specified.
        # The first of the pair e.g. bernoulli[0] varies column-wise and the second
        # e.g. bernoulli[1] varies row-wise; that way we test all param pairs.
        bernoulli = pairwise(Bernoulli, [0.1, 0.2, 0.6, 0.9])
        binomial30 = pairwise(Binomial30, [0.1, 0.2, 0.6, 0.9])
        beta = pairwise(Beta, [1.0, 2.5, 1.0, 2.5], [1.5, 1.5, 3.5, 3.5])
        categorical = pairwise(Categorical, [[0.4, 0.3, 0.3],
                                             [0.2, 0.7, 0.1],
                                             [0.33, 0.33, 0.34],
                                             [0.2, 0.2, 0.6]])
        chi2 = pairwise(Chi2, [1.0, 2.0, 2.5, 5.0])
        dirichlet = pairwise(Dirichlet, [[0.1, 0.2, 0.7],
                                         [0.5, 0.4, 0.1],
                                         [0.33, 0.33, 0.34],
                                         [0.2, 0.2, 0.4]])
        exponential = pairwise(Exponential, [1.0, 2.5, 5.0, 10.0])
        gamma = pairwise(Gamma, [1.0, 2.5, 1.0, 2.5], [1.5, 1.5, 3.5, 3.5])
        gumbel = pairwise(Gumbel, [-2.0, 4.0, -3.0, 6.0], [1.0, 2.5, 1.0, 2.5])
        laplace = pairwise(Laplace, [-2.0, 4.0, -3.0, 6.0], [1.0, 2.5, 1.0, 2.5])
        lognormal = pairwise(LogNormal, [-2.0, 2.0, -3.0, 3.0], [1.0, 2.0, 1.0, 2.0])
        normal = pairwise(Normal, [-2.0, 2.0, -3.0, 3.0], [1.0, 2.0, 1.0, 2.0])
        onehotcategorical = pairwise(OneHotCategorical, [[0.4, 0.3, 0.3],
                                                         [0.2, 0.7, 0.1],
                                                         [0.33, 0.33, 0.34],
                                                         [0.2, 0.2, 0.6]])
        pareto = pairwise(Pareto, [2.5, 4.0, 2.5, 4.0], [2.25, 3.75, 2.25, 3.75])
        poisson = pairwise(Poisson, [0.3, 1.0, 5.0, 10.0])
        uniform_within_unit = pairwise(Uniform, [0.15, 0.95, 0.2, 0.8], [0.1, 0.9, 0.25, 0.75])
        uniform_positive = pairwise(Uniform, [1, 1.5, 2, 4], [1.2, 2.0, 3, 7])
        uniform_real = pairwise(Uniform, [-2, -1, 0, 2], [-1, 1, 1, 4])
        uniform_pareto = pairwise(Uniform, [6.5, 8.5, 6.5, 8.5], [7.5, 7.5, 9.5, 9.5])

        # These tests should pass with precision = 0.01, but that makes tests very expensive.
        # Instead, we test with precision = 0.1 and only test with higher precision locally
        # when adding a new KL implementation.
        # The following pairs are not tested due to very high variance of the monte carlo
        # estimator; their implementations have been reviewed with extra care:
        # - (pareto, normal)
        self.precision = 0.1  # Set this to 0.01 when testing a new KL implementation.
        self.max_samples = int(1e07)  # Increase this when testing at smaller precision.
        self.samples_per_batch = int(1e04)
        self.finite_examples = [
            (bernoulli, bernoulli),
            (bernoulli, poisson),
            (beta, beta),
            (beta, chi2),
            (beta, exponential),
            (beta, gamma),
            (beta, normal),
            (binomial30, binomial30),
            (categorical, categorical),
            (chi2, chi2),
            (chi2, exponential),
            (chi2, gamma),
            (chi2, normal),
            (dirichlet, dirichlet),
            (exponential, chi2),
            (exponential, exponential),
            (exponential, gamma),
            (exponential, gumbel),
            (exponential, normal),
            (gamma, chi2),
            (gamma, exponential),
            (gamma, gamma),
            (gamma, gumbel),
            (gamma, normal),
            (gumbel, gumbel),
            (gumbel, normal),
            (laplace, laplace),
            (lognormal, lognormal),
            (laplace, normal),
            (normal, gumbel),
            (normal, normal),
            (onehotcategorical, onehotcategorical),
            (pareto, chi2),
            (pareto, pareto),
            (pareto, exponential),
            (pareto, gamma),
            (poisson, poisson),
            (uniform_within_unit, beta),
            (uniform_positive, chi2),
            (uniform_positive, exponential),
            (uniform_positive, gamma),
            (uniform_real, gumbel),
            (uniform_real, normal),
            (uniform_pareto, pareto),
        ]

        self.infinite_examples = [
            (Bernoulli(0), Bernoulli(1)),
            (Bernoulli(1), Bernoulli(0)),
            (Categorical(variable([0.9, 0.1])), Categorical(variable([1, 0]))),
            (Beta(1, 2), Uniform(0.25, 1)),
            (Beta(1, 2), Uniform(0, 0.75)),
            (Beta(1, 2), Uniform(0.25, 0.75)),
            (Beta(1, 2), Pareto(1, 2)),
            (Binomial(31, 0.7), Binomial(30, 0.3)),
            (Chi2(1), Beta(2, 3)),
            (Chi2(1), Pareto(2, 3)),
            (Chi2(1), Uniform(-2, 3)),
            (Exponential(1), Beta(2, 3)),
            (Exponential(1), Pareto(2, 3)),
            (Exponential(1), Uniform(-2, 3)),
            (Gamma(1, 2), Beta(3, 4)),
            (Gamma(1, 2), Pareto(3, 4)),
            (Gamma(1, 2), Uniform(-3, 4)),
            (Gumbel(-1, 2), Beta(3, 4)),
            (Gumbel(-1, 2), Chi2(3)),
            (Gumbel(-1, 2), Exponential(3)),
            (Gumbel(-1, 2), Gamma(3, 4)),
            (Gumbel(-1, 2), Pareto(3, 4)),
            (Gumbel(-1, 2), Uniform(-3, 4)),
            (Laplace(-1, 2), Beta(3, 4)),
            (Laplace(-1, 2), Chi2(3)),
            (Laplace(-1, 2), Exponential(3)),
            (Laplace(-1, 2), Gamma(3, 4)),
            (Laplace(-1, 2), Pareto(3, 4)),
            (Laplace(-1, 2), Uniform(-3, 4)),
            (Normal(-1, 2), Beta(3, 4)),
            (Normal(-1, 2), Chi2(3)),
            (Normal(-1, 2), Exponential(3)),
            (Normal(-1, 2), Gamma(3, 4)),
            (Normal(-1, 2), Pareto(3, 4)),
            (Normal(-1, 2), Uniform(-3, 4)),
            (Pareto(2, 1), Chi2(3)),
            (Pareto(2, 1), Exponential(3)),
            (Pareto(2, 1), Gamma(3, 4)),
            (Pareto(1, 2), Normal(-3, 4)),
            (Pareto(1, 2), Pareto(3, 4)),
            (Poisson(2), Bernoulli(0.5)),
            (Poisson(2.3), Binomial(10, 0.2)),
            (Uniform(-1, 1), Beta(2, 2)),
            (Uniform(0, 2), Beta(3, 4)),
            (Uniform(-1, 2), Beta(3, 4)),
            (Uniform(-1, 2), Chi2(3)),
            (Uniform(-1, 2), Exponential(3)),
            (Uniform(-1, 2), Gamma(3, 4)),
            (Uniform(-1, 2), Pareto(3, 4)),
        ]

    def test_kl_monte_carlo(self):
        set_rng_seed(0)  # see Note [Randomized statistical tests]
        for (p, _), (_, q) in self.finite_examples:
            print('Testing KL({}, {}) using Monte Carlo'.format(type(p).__name__, type(q).__name__))
            actual = kl_divergence(p, q)
            numerator = 0
            denominator = 0
            while denominator < self.max_samples:
                x = p.sample(sample_shape=(self.samples_per_batch,))
                numerator += (p.log_prob(x) - q.log_prob(x)).sum(0)
                denominator += x.size(0)
                expected = numerator / denominator
                error = torch.abs(expected - actual) / (1 + expected)
                if error[error == error].max() < self.precision:
                    break
            self.assertLess(error[error == error].max(), self.precision, '\n'.join([
                'Incorrect KL({}, {}).'.format(type(p).__name__, type(q).__name__),
                'Expected ({} Monte Carlo samples): {}'.format(denominator, expected),
                'Actual (analytic): {}'.format(actual),
            ]))

    def test_kl_exponential_family(self):
        for (p, _), (_, q) in self.finite_examples:
            if type(p) == type(q) and issubclass(type(p), ExponentialFamily):
                print('Testing KL({}, {}) using Bregman Divergence'.format(type(p).__name__, type(q).__name__))
                actual = kl_divergence(p, q)
                expected = _kl_expfamily_expfamily(p, q)
                if isinstance(expected, Variable) and not isinstance(actual, Variable):
                    expected = expected.data
                self.assertEqual(actual, expected, message='\n'.join([
                    'Incorrect KL({}, {}).'.format(type(p).__name__, type(q).__name__),
                    'Expected (using Bregman Divergence) {}'.format(expected),
                    'Actual (analytic) {}'.format(actual),
                    'max error = {}'.format(torch.abs(actual - expected).max())
                ]))

    def test_kl_infinite(self):
        for p, q in self.infinite_examples:
            self.assertTrue((kl_divergence(p, q) == float('inf')).all(),
                            'Incorrect KL({}, {})'.format(type(p).__name__, type(q).__name__))

    def test_kl_edgecases(self):
        self.assertEqual(kl_divergence(Bernoulli(0), Bernoulli(0)), 0)
        self.assertEqual(kl_divergence(Bernoulli(1), Bernoulli(1)), 0)
        self.assertEqual(kl_divergence(Categorical(variable([0, 1])), Categorical(variable([0, 1]))), 0)

    def test_kl_shape(self):
        for Dist, params in EXAMPLES:
            for i, param in enumerate(params):
                dist = Dist(**param)
                try:
                    kl = kl_divergence(dist, dist)
                except NotImplementedError:
                    continue
                expected_shape = dist.batch_shape if dist.batch_shape else torch.Size(SCALAR_SHAPE)
                self.assertEqual(kl.shape, expected_shape, message='\n'.join([
                    '{} example {}/{}'.format(Dist.__name__, i + 1, len(params)),
                    'Expected {}'.format(expected_shape),
                    'Actual {}'.format(kl.shape),
                ]))

    def test_entropy_monte_carlo(self):
        set_rng_seed(0)  # see Note [Randomized statistical tests]
        for Dist, params in EXAMPLES:
            for i, param in enumerate(params):
                dist = Dist(**param)
                try:
                    actual = dist.entropy()
                except NotImplementedError:
                    continue
                x = dist.sample(sample_shape=(50000,))
                expected = -dist.log_prob(x).mean(0)
                if isinstance(actual, Variable):
                    actual = actual.data
                    expected = expected.data
                ignore = (expected == float('inf'))
                expected[ignore] = actual[ignore]
                self.assertEqual(actual, expected, prec=0.2, message='\n'.join([
                    '{} example {}/{}, incorrect .entropy().'.format(Dist.__name__, i + 1, len(params)),
                    'Expected (monte carlo) {}'.format(expected),
                    'Actual (analytic) {}'.format(actual),
                    'max error = {}'.format(torch.abs(actual - expected).max()),
                ]))

    def test_entropy_exponential_family(self):
        for Dist, params in EXAMPLES:
            if not issubclass(Dist, ExponentialFamily):
                continue
            for i, param in enumerate(params):
                dist = Dist(**param)
                try:
                    actual = dist.entropy()
                except NotImplementedError:
                    continue
                try:
                    expected = ExponentialFamily.entropy(dist)
                except NotImplementedError:
                    continue
                if isinstance(expected, Variable) and not isinstance(actual, Variable):
                    expected = expected.data
                self.assertEqual(actual, expected, message='\n'.join([
                    '{} example {}/{}, incorrect .entropy().'.format(Dist.__name__, i + 1, len(params)),
                    'Expected (Bregman Divergence) {}'.format(expected),
                    'Actual (analytic) {}'.format(actual),
                    'max error = {}'.format(torch.abs(actual - expected).max())
                ]))


class TestConstraints(TestCase):
    def test_params_contains(self):
        for Dist, params in EXAMPLES:
            for i, param in enumerate(params):
                dist = Dist(**param)
                for name, value in param.items():
                    if isinstance(value, numbers.Number):
                        value = torch.Tensor([value])
                    if Dist in (Categorical, OneHotCategorical, Multinomial) and name == 'probs':
                        # These distributions accept positive probs, but elsewhere we
                        # use a stricter constraint to the simplex.
                        value = value / value.sum(-1, True)
                    try:
                        constraint = dist.params[name]
                    except KeyError:
                        continue  # ignore optional parameters
                    if is_dependent(constraint):
                        continue
                    message = '{} example {}/{} parameter {} = {}'.format(
                        Dist.__name__, i + 1, len(params), name, value)
                    self.assertTrue(constraint.check(value).all(), msg=message)

    def test_support_contains(self):
        for Dist, params in EXAMPLES:
            self.assertIsInstance(Dist.support, Constraint)
            for i, param in enumerate(params):
                dist = Dist(**param)
                value = dist.sample()
                constraint = dist.support
                message = '{} example {}/{} sample = {}'.format(
                    Dist.__name__, i + 1, len(params), value)
                self.assertTrue(constraint.check(value).all(), msg=message)


class TestNumericalStability(TestCase):
    def _test_pdf_score(self,
                        dist_class,
                        x,
                        expected_value,
                        probs=None,
                        logits=None,
                        expected_gradient=None,
                        prec=1e-5):
        if probs is not None:
            p = Variable(probs, requires_grad=True)
            dist = dist_class(p)
        else:
            p = Variable(logits, requires_grad=True)
            dist = dist_class(logits=p)
        log_pdf = dist.log_prob(Variable(x))
        log_pdf.sum().backward()
        self.assertEqual(log_pdf.data,
                         expected_value,
                         prec=prec,
                         message='Incorrect value for tensor type: {}. Expected = {}, Actual = {}'
                         .format(type(x), expected_value, log_pdf.data))
        if expected_gradient is not None:
            self.assertEqual(p.grad.data,
                             expected_gradient,
                             prec=prec,
                             message='Incorrect gradient for tensor type: {}. Expected = {}, Actual = {}'
                             .format(type(x), expected_gradient, p.grad.data))

    def test_bernoulli_gradient(self):
        for tensor_type in [torch.FloatTensor, torch.DoubleTensor]:
            self._test_pdf_score(dist_class=Bernoulli,
                                 probs=tensor_type([0]),
                                 x=tensor_type([0]),
                                 expected_value=tensor_type([0]),
                                 expected_gradient=tensor_type([0]))

            self._test_pdf_score(dist_class=Bernoulli,
                                 probs=tensor_type([0]),
                                 x=tensor_type([1]),
                                 expected_value=tensor_type([_finfo(tensor_type([])).eps]).log(),
                                 expected_gradient=tensor_type([0]))

            self._test_pdf_score(dist_class=Bernoulli,
                                 probs=tensor_type([1e-4]),
                                 x=tensor_type([1]),
                                 expected_value=tensor_type([math.log(1e-4)]),
                                 expected_gradient=tensor_type([10000]))

            # Lower precision due to:
            # >>> 1 / (1 - torch.FloatTensor([0.9999]))
            # 9998.3408
            # [torch.FloatTensor of size 1]
            self._test_pdf_score(dist_class=Bernoulli,
                                 probs=tensor_type([1 - 1e-4]),
                                 x=tensor_type([0]),
                                 expected_value=tensor_type([math.log(1e-4)]),
                                 expected_gradient=tensor_type([-10000]),
                                 prec=2)

            self._test_pdf_score(dist_class=Bernoulli,
                                 logits=tensor_type([math.log(9999)]),
                                 x=tensor_type([0]),
                                 expected_value=tensor_type([math.log(1e-4)]),
                                 expected_gradient=tensor_type([-1]),
                                 prec=1e-3)

    def test_bernoulli_with_logits_underflow(self):
        for tensor_type, lim in ([(torch.FloatTensor, -1e38),
                                  (torch.DoubleTensor, -1e308)]):
            self._test_pdf_score(dist_class=Bernoulli,
                                 logits=tensor_type([lim]),
                                 x=tensor_type([0]),
                                 expected_value=tensor_type([0]),
                                 expected_gradient=tensor_type([0]))

    def test_bernoulli_with_logits_overflow(self):
        for tensor_type, lim in ([(torch.FloatTensor, 1e38),
                                  (torch.DoubleTensor, 1e308)]):
            self._test_pdf_score(dist_class=Bernoulli,
                                 logits=tensor_type([lim]),
                                 x=tensor_type([1]),
                                 expected_value=tensor_type([0]),
                                 expected_gradient=tensor_type([0]))

    def test_categorical_log_prob(self):
        for tensor_type in ([torch.FloatTensor, torch.DoubleTensor]):
            p = Variable(tensor_type([0, 1]), requires_grad=True)
            categorical = OneHotCategorical(p)
            log_pdf = categorical.log_prob(Variable(tensor_type([0, 1])))
            self.assertEqual(log_pdf.data[0], 0)

    def test_categorical_log_prob_with_logits(self):
        for tensor_type in ([torch.FloatTensor, torch.DoubleTensor]):
            p = Variable(tensor_type([-float('inf'), 0]), requires_grad=True)
            categorical = OneHotCategorical(logits=p)
            log_pdf_prob_1 = categorical.log_prob(Variable(tensor_type([0, 1])))
            self.assertEqual(log_pdf_prob_1.data[0], 0)
            log_pdf_prob_0 = categorical.log_prob(Variable(tensor_type([1, 0])))
            self.assertEqual(log_pdf_prob_0.data[0], -float('inf'), allow_inf=True)

    def test_multinomial_log_prob(self):
        for tensor_type in [torch.FloatTensor, torch.DoubleTensor]:
            p = Variable(tensor_type([0, 1]), requires_grad=True)
            s = Variable(tensor_type([0, 10]))
            multinomial = Multinomial(10, p)
            log_pdf = multinomial.log_prob(s)
            self.assertEqual(log_pdf.data[0], 0)

    def test_multinomial_log_prob_with_logits(self):
        for tensor_type in [torch.FloatTensor, torch.DoubleTensor]:
            p = Variable(tensor_type([-float('inf'), 0]), requires_grad=True)
            multinomial = Multinomial(10, logits=p)
            log_pdf_prob_1 = multinomial.log_prob(Variable(tensor_type([0, 10])))
            self.assertEqual(log_pdf_prob_1.data[0], 0)
            log_pdf_prob_0 = multinomial.log_prob(Variable(tensor_type([10, 0])))
            self.assertEqual(log_pdf_prob_0.data[0], -float('inf'), allow_inf=True)


class TestLazyLogitsInitialization(TestCase):
    def setUp(self):
        self.examples = [e for e in EXAMPLES if e.Dist in
                         (Categorical, OneHotCategorical, Bernoulli, Binomial, Multinomial)]

    def test_lazy_logits_initialization(self):
        for Dist, params in self.examples:
            param = params[0]
            if 'probs' in param:
                probs = param.pop('probs')
                param['logits'] = probs_to_logits(probs)
                dist = Dist(**param)
                shape = (1,) if not dist.event_shape else dist.event_shape
                dist.log_prob(Variable(torch.ones(shape)))
                message = 'Failed for {} example 0/{}'.format(Dist.__name__, len(params))
                self.assertFalse('probs' in vars(dist), msg=message)
                try:
                    dist.enumerate_support()
                except NotImplementedError:
                    pass
                self.assertFalse('probs' in vars(dist), msg=message)
                batch_shape, event_shape = dist.batch_shape, dist.event_shape
                self.assertFalse('probs' in vars(dist), msg=message)

    def test_lazy_probs_initialization(self):
        for Dist, params in self.examples:
            param = params[0]
            if 'probs' in param:
                dist = Dist(**param)
                dist.sample()
                message = 'Failed for {} example 0/{}'.format(Dist.__name__, len(params))
                self.assertFalse('logits' in vars(dist), msg=message)
                try:
                    dist.enumerate_support()
                except NotImplementedError:
                    pass
                self.assertFalse('logits' in vars(dist), msg=message)
                batch_shape, event_shape = dist.batch_shape, dist.event_shape
                self.assertFalse('logits' in vars(dist), msg=message)


@unittest.skipIf(not TEST_NUMPY, "NumPy not found")
class TestAgainstScipy(TestCase):
    def setUp(self):
        positive_var = Variable(torch.Tensor(20,).normal_()).exp()
        positive_var2 = Variable(torch.Tensor(20,).normal_()).exp()
        random_var = Variable(torch.Tensor(20,).normal_())
        random_tensor = torch.Tensor(20,).normal_()
        simplex_tensor = softmax(random_tensor)
        self.distribution_pairs = [
            (
                Bernoulli(simplex_tensor),
                scipy.stats.bernoulli(simplex_tensor)
            ),
            (
                Beta(positive_var, positive_var2),
                scipy.stats.beta(positive_var, positive_var2)
            ),
            (
                Binomial(10, simplex_tensor),
                scipy.stats.binom(10 * np.ones(simplex_tensor.shape), simplex_tensor)
            ),
            (
                Cauchy(random_var, positive_var),
                scipy.stats.cauchy(loc=random_var, scale=positive_var)
            ),
            (
                Dirichlet(positive_var),
                scipy.stats.dirichlet(positive_var)
            ),
            (
                Exponential(positive_var),
                scipy.stats.expon(scale=positive_var.reciprocal())
            ),
            (
                FisherSnedecor(positive_var, 4 + positive_var2),  # var for df2<=4 is undefined
                scipy.stats.f(positive_var, 4 + positive_var2)
            ),
            (
                Gamma(positive_var, positive_var2),
                scipy.stats.gamma(positive_var, scale=positive_var2.reciprocal())
            ),
            (
                Geometric(simplex_tensor),
                scipy.stats.geom(simplex_tensor, loc=-1)
            ),
            (
                Gumbel(random_var, positive_var2),
                scipy.stats.gumbel_r(random_var, positive_var2)
            ),
            (
                Laplace(random_var, positive_var2),
                scipy.stats.laplace(random_var, positive_var2)
            ),
            (
                # Tests fail 1e-5 threshold if scale > 3
                LogNormal(random_var, positive_var.clamp(max=3)),
                scipy.stats.lognorm(s=positive_var.clamp(max=3), scale=random_var.exp())
            ),
            (
                Multinomial(10, simplex_tensor),
                scipy.stats.multinomial(10, simplex_tensor)
            ),
            (
                Normal(random_var, positive_var2),
                scipy.stats.norm(random_var, positive_var2)
            ),
            (
                OneHotCategorical(simplex_tensor),
                scipy.stats.multinomial(1, simplex_tensor)
            ),
            (
                Pareto(positive_var, 2 + positive_var2),
                scipy.stats.pareto(2 + positive_var2, scale=positive_var)
            ),
            (
                Poisson(positive_var),
                scipy.stats.poisson(positive_var)
            ),
            (
                StudentT(2 + positive_var, random_var, positive_var2),
                scipy.stats.t(2 + positive_var, random_var, positive_var2)
            ),
            (
                Uniform(random_var, random_var + positive_var),
                scipy.stats.uniform(random_var, positive_var)
            )
        ]

    def test_mean(self):
        for pytorch_dist, scipy_dist in self.distribution_pairs:
            if isinstance(pytorch_dist, Cauchy):  # Cauchy distribution's mean is nan, skipping check
                continue
            self.assertEqual(pytorch_dist.mean, scipy_dist.mean(), allow_inf=True, message=pytorch_dist)

    def test_variance_stddev(self):
        for pytorch_dist, scipy_dist in self.distribution_pairs:
            if isinstance(pytorch_dist, Cauchy):  # Cauchy distribution's standard deviation is nan, skipping check
                continue
            if isinstance(pytorch_dist, (Multinomial, OneHotCategorical)):
                self.assertEqual(pytorch_dist.variance, np.diag(scipy_dist.cov()), message=pytorch_dist)
                self.assertEqual(pytorch_dist.stddev, np.diag(scipy_dist.cov()) ** 0.5, message=pytorch_dist)
            else:
                self.assertEqual(pytorch_dist.variance, scipy_dist.var(), allow_inf=True, message=pytorch_dist)
                self.assertEqual(pytorch_dist.stddev, scipy_dist.var() ** 0.5, message=pytorch_dist)

    def test_cdf(self):
        for pytorch_dist, scipy_dist in self.distribution_pairs:
            samples = pytorch_dist.sample((5,))
            try:
                cdf = pytorch_dist.cdf(samples)
            except NotImplementedError:
                continue
            self.assertEqual(cdf, scipy_dist.cdf(samples), message=pytorch_dist)

    def test_icdf(self):
        for pytorch_dist, scipy_dist in self.distribution_pairs:
            samples = Variable(torch.rand((5,) + pytorch_dist.batch_shape))
            try:
                icdf = pytorch_dist.icdf(samples)
            except NotImplementedError:
                continue
            self.assertEqual(icdf, scipy_dist.ppf(samples), message=pytorch_dist)


class TestTransforms(TestCase):
    def setUp(self):
        self.transforms = []
        transforms_by_cache_size = {}
        for cache_size in [0, 1]:
            transforms = [
                AbsTransform(cache_size=cache_size),
                ExpTransform(cache_size=cache_size),
                SigmoidTransform(cache_size=cache_size),
                AffineTransform(Variable(torch.Tensor(5).normal_()),
                                Variable(torch.Tensor(5).normal_()),
                                cache_size=cache_size),
                AffineTransform(Variable(torch.Tensor(4, 5).normal_()),
                                Variable(torch.Tensor(4, 5).normal_()),
                                cache_size=cache_size),
                BoltzmannTransform(cache_size=cache_size),
                StickBreakingTransform(cache_size=cache_size),
                LowerCholeskyTransform(cache_size=cache_size),
                ComposeTransform([
                    AffineTransform(Variable(torch.Tensor(4, 5).normal_()),
                                    Variable(torch.Tensor(4, 5).normal_()),
                                    cache_size=cache_size),
                ]),
                ComposeTransform([
                    AffineTransform(Variable(torch.Tensor(4, 5).normal_()),
                                    Variable(torch.Tensor(4, 5).normal_()),
                                    cache_size=cache_size),
                    ExpTransform(cache_size=cache_size),
                ]),
            ]
            for t in transforms[:]:
                transforms.append(t.inv)
            transforms.append(identity_transform)
            self.transforms += transforms
            if cache_size == 0:
                self.unique_transforms = transforms[:]

    def _generate_data(self, transform):
        domain = transform.domain
        codomain = transform.codomain
        x = torch.Tensor(4, 5)
        if domain is constraints.lower_cholesky or codomain is constraints.lower_cholesky:
            x = torch.Tensor(6, 6)
            x = x.normal_()
            return x
        elif domain is constraints.real:
            return x.normal_()
        elif domain is constraints.positive:
            return x.normal_().exp()
        elif domain is constraints.unit_interval:
            return x.uniform_()
        elif domain is constraints.simplex:
            x = x.normal_().exp()
            x /= x.sum(-1, True)
            return x
        raise ValueError('Unsupported domain: {}'.format(domain))

    def test_inv_inv(self):
        for t in self.transforms:
            self.assertTrue(t.inv.inv is t)

    def test_equality(self):
        transforms = self.unique_transforms
        for x, y in product(transforms, transforms):
            if x is y:
                self.assertTrue(x == y)
                self.assertFalse(x != y)
            else:
                self.assertFalse(x == y)
                self.assertTrue(x != y)

        self.assertTrue(identity_transform == identity_transform.inv)
        self.assertFalse(identity_transform != identity_transform.inv)

    def test_forward_inverse_cache(self):
        for transform in self.transforms:
            x = Variable(self._generate_data(transform), requires_grad=True)
            try:
                y = transform(x)
            except NotImplementedError:
                continue
            x2 = transform.inv(y)  # should be implemented at least by caching
            y2 = transform(x2)  # should be implemented at least by caching
            if transform.bijective:
                # verify function inverse
                self.assertEqual(x2, x, message='\n'.join([
                    '{} t.inv(t(-)) error'.format(transform),
                    'x = {}'.format(x),
                    'y = t(x) = {}'.format(y),
                    'x2 = t.inv(y) = {}'.format(x2),
                ]))
            else:
                # verify weaker function pseudo-inverse
                self.assertEqual(y2, y, message='\n'.join([
                    '{} t(t.inv(t(-))) error'.format(transform),
                    'x = {}'.format(x),
                    'y = t(x) = {}'.format(y),
                    'x2 = t.inv(y) = {}'.format(x2),
                    'y2 = t(x2) = {}'.format(y2),
                ]))

    def test_forward_inverse_no_cache(self):
        for transform in self.transforms:
            x = Variable(self._generate_data(transform), requires_grad=True)
            try:
                y = transform(x)
                x2 = transform.inv(y.clone())  # bypass cache
                y2 = transform(x2)
            except NotImplementedError:
                continue
            if transform.bijective:
                # verify function inverse
                self.assertEqual(x2, x, message='\n'.join([
                    '{} t.inv(t(-)) error'.format(transform),
                    'x = {}'.format(x),
                    'y = t(x) = {}'.format(y),
                    'x2 = t.inv(y) = {}'.format(x2),
                ]))
            else:
                # verify weaker function pseudo-inverse
                self.assertEqual(y2, y, message='\n'.join([
                    '{} t(t.inv(t(-))) error'.format(transform),
                    'x = {}'.format(x),
                    'y = t(x) = {}'.format(y),
                    'x2 = t.inv(y) = {}'.format(x2),
                    'y2 = t(x2) = {}'.format(y2),
                ]))

    def test_univariate_forward_jacobian(self):
        for transform in self.transforms:
            x = Variable(self._generate_data(transform), requires_grad=True)
            try:
                y = transform(x)
                actual = transform.log_abs_det_jacobian(x, y)
            except NotImplementedError:
                continue
            expected = torch.abs(grad([y.sum()], [x])[0]).log()
            self.assertEqual(actual, expected, message='\n'.join([
                'Bad {}.log_abs_det_jacobian() disagrees with ()'.format(transform),
                'Expected: {}'.format(expected),
                'Actual: {}'.format(actual),
            ]))

    def test_univariate_inverse_jacobian(self):
        for transform in self.transforms:
            y = Variable(self._generate_data(transform.inv), requires_grad=True)
            try:
                x = transform.inv(y)
                actual = transform.log_abs_det_jacobian(x, y)
            except NotImplementedError:
                continue
            expected = -torch.abs(grad([x.sum()], [y])[0]).log()
            self.assertEqual(actual, expected, message='\n'.join([
                '{}.log_abs_det_jacobian() disagrees with .inv()'.format(transform),
                'Expected: {}'.format(expected),
                'Actual: {}'.format(actual),
            ]))

    def test_transform_shapes(self):
        transform0 = ExpTransform()
        transform1 = BoltzmannTransform()
        transform2 = LowerCholeskyTransform()

        self.assertEqual(transform0.event_dim, 0)
        self.assertEqual(transform1.event_dim, 1)
        self.assertEqual(transform2.event_dim, 2)
        self.assertEqual(ComposeTransform([transform0, transform1]).event_dim, 1)
        self.assertEqual(ComposeTransform([transform0, transform2]).event_dim, 2)
        self.assertEqual(ComposeTransform([transform1, transform2]).event_dim, 2)

    def test_transformed_distribution_shapes(self):
        transform0 = ExpTransform()
        transform1 = BoltzmannTransform()
        transform2 = LowerCholeskyTransform()
        base_dist0 = Normal(Variable(torch.zeros(4, 4)), Variable(torch.ones(4, 4)))
        base_dist1 = Dirichlet(Variable(torch.ones(4, 4)))
        examples = [
            ((4, 4), (), base_dist0),
            ((4,), (4,), base_dist1),
            ((4, 4), (), TransformedDistribution(base_dist0, [transform0])),
            ((4,), (4,), TransformedDistribution(base_dist0, [transform1])),
            ((4,), (4,), TransformedDistribution(base_dist0, [transform0, transform1])),
            ((), (4, 4), TransformedDistribution(base_dist0, [transform0, transform2])),
            ((4,), (4,), TransformedDistribution(base_dist0, [transform1, transform0])),
            ((), (4, 4), TransformedDistribution(base_dist0, [transform1, transform2])),
            ((), (4, 4), TransformedDistribution(base_dist0, [transform2, transform0])),
            ((), (4, 4), TransformedDistribution(base_dist0, [transform2, transform1])),
            ((4,), (4,), TransformedDistribution(base_dist1, [transform0])),
            ((4,), (4,), TransformedDistribution(base_dist1, [transform1])),
            ((), (4, 4), TransformedDistribution(base_dist1, [transform2])),
            ((4,), (4,), TransformedDistribution(base_dist1, [transform0, transform1])),
            ((), (4, 4), TransformedDistribution(base_dist1, [transform0, transform2])),
            ((4,), (4,), TransformedDistribution(base_dist1, [transform1, transform0])),
            ((), (4, 4), TransformedDistribution(base_dist1, [transform1, transform2])),
            ((), (4, 4), TransformedDistribution(base_dist1, [transform2, transform0])),
            ((), (4, 4), TransformedDistribution(base_dist1, [transform2, transform1])),
        ]
        for batch_shape, event_shape, dist in examples:
            self.assertEqual(dist.batch_shape, batch_shape)
            self.assertEqual(dist.event_shape, event_shape)
            x = dist.rsample()
            try:
                dist.log_prob(x)  # this should not crash
            except NotImplementedError:
                continue


class TestConstraintRegistry(TestCase):
    def setUp(self):
        self.constraints = [
            constraints.real,
            constraints.positive,
            constraints.greater_than(variable([-10, -2, 0, 2, 10])),
            constraints.less_than(variable([-10, -2, 0, 2, 10])),
            constraints.unit_interval,
            constraints.interval(variable([-4, -2, 0, 2, 4]),
                                 variable([-3, 3, 1, 5, 5])),
            constraints.simplex,
            constraints.lower_cholesky,
        ]

    def test_biject_to(self):
        for constraint in self.constraints:
            try:
                t = biject_to(constraint)
            except NotImplementedError:
                continue
            self.assertTrue(t.bijective, "biject_to({}) is not bijective".format(constraint))
            x = Variable(torch.Tensor(5, 5)).normal_()
            y = t(x)
            self.assertTrue(constraint.check(y).all(), '\n'.join([
                "Failed to biject_to({})".format(constraint),
                "x = {}".format(x),
                "biject_to(...)(x) = {}".format(y),
            ]))
            x2 = t.inv(y)
            self.assertEqual(x, x2, message="Error in biject_to({}) inverse".format(constraint))

    def test_transform_to(self):
        for constraint in self.constraints:
            t = transform_to(constraint)
            x = Variable(torch.Tensor(5, 5)).normal_()
            y = t(x)
            self.assertTrue(constraint.check(y).all(), "Failed to transform_to({})".format(constraint))
            x2 = t.inv(y)
            y2 = t(x2)
            self.assertEqual(y, y2, message="Error in transform_to({}) pseudoinverse".format(constraint))


if __name__ == '__main__':
    run_tests()<|MERGE_RESOLUTION|>--- conflicted
+++ resolved
@@ -1467,11 +1467,7 @@
                     pdfs = dist.log_prob(samples).exp()
                 except NotImplementedError:
                     continue
-<<<<<<< HEAD
-                cdfs_derivative = torch.abs(grad(cdfs.sum(), [samples])[0])
-=======
                 cdfs_derivative = grad(cdfs.sum(), [samples])[0]  # this should not be wrapped in torch.abs()
->>>>>>> 22fe542b
                 self.assertEqual(cdfs_derivative, pdfs, message='\n'.join([
                     '{} example {}/{}, d(cdf)/dx != pdf(x)'.format(Dist.__name__, i + 1, len(params)),
                     'x = {}'.format(samples),
