--- conflicted
+++ resolved
@@ -32,14 +32,9 @@
 from torch.autograd import Variable, gradcheck
 from torch.distributions import (Bernoulli, Beta, Categorical, Cauchy, Chi2,
                                  Dirichlet, Exponential, Gamma, Laplace,
-<<<<<<< HEAD
-                                 Normal, OneHotCategorical, StudentT, Uniform)
-=======
-                                 Normal, OneHotCategorical, Pareto, Uniform)
+                                 Normal, OneHotCategorical, Pareto, StudentT, Uniform)
 from torch.distributions.constraints import Constraint, is_dependent
 from torch.distributions.utils import _get_clamping_buffer
-
->>>>>>> 408c84de
 
 TEST_NUMPY = True
 try:
@@ -1049,7 +1044,6 @@
         self.assertEqual(chi2.log_prob(self.tensor_sample_1).size(), torch.Size((3, 2)))
         self.assertRaises(ValueError, chi2.log_prob, self.tensor_sample_2)
 
-<<<<<<< HEAD
     def test_studentT_shape_scalar_params(self):
         st = StudentT(1)
         self.assertEqual(st._batch_shape, torch.Size())
@@ -1068,7 +1062,7 @@
         self.assertEqual(st.sample((3, 2)).size(), torch.Size((3, 2, 2)))
         self.assertEqual(st.log_prob(self.tensor_sample_1).size(), torch.Size((3, 2)))
         self.assertRaises(ValueError, st.log_prob, self.tensor_sample_2)
-=======
+
     def test_pareto_shape_scalar_params(self):
         pareto = Pareto(1, 1)
         self.assertEqual(pareto._batch_shape, torch.Size())
@@ -1078,7 +1072,6 @@
         self.assertRaises(ValueError, pareto.log_prob, self.scalar_sample)
         self.assertEqual(pareto.log_prob(self.tensor_sample_1).size(), torch.Size((3, 2)))
         self.assertEqual(pareto.log_prob(self.tensor_sample_2).size(), torch.Size((3, 2, 3)))
->>>>>>> 408c84de
 
     def test_normal_shape_scalar_params(self):
         normal = Normal(0, 1)
