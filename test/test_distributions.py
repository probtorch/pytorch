--- conflicted
+++ resolved
@@ -31,21 +31,12 @@
 import torch
 from common import TestCase, run_tests, set_rng_seed
 from torch.autograd import Variable, grad, gradcheck, variable
-<<<<<<< HEAD
-from torch.distributions import Distribution
-from torch.distributions import (Bernoulli, Beta, Binomial, Categorical, Cauchy, Chi2,
-                                 Dirichlet, Exponential, FisherSnedecor, Gamma, Geometric,
-                                 Gumbel, Laplace, MultivariateNormal, Normal, OneHotCategorical, Multinomial,
-                                 Pareto, Poisson, StudentT, Uniform, kl_divergence)
-from torch.distributions.dirichlet import _Dirichlet_backward
-=======
 from torch.distributions import (Bernoulli, Beta, Binomial, Categorical,
                                  Cauchy, Chi2, Dirichlet, Distribution,
                                  Exponential, FisherSnedecor, Gamma, Geometric,
-                                 Gumbel, Laplace, LogNormal, Multinomial,
+                                 Gumbel, Laplace, LogNormal, Multinomial, MultivariateNormal,
                                  Normal, OneHotCategorical, Pareto, Poisson,
                                  StudentT, Uniform, constraints, kl_divergence)
->>>>>>> 967bceb1
 from torch.distributions.constraints import Constraint, is_dependent
 from torch.distributions.dirichlet import _Dirichlet_backward
 from torch.distributions.transforms import (AbsTransform, AffineTransform,
@@ -184,7 +175,20 @@
             'scale': torch.Tensor([1e-5, 1e-5]),
         },
     ]),
-<<<<<<< HEAD
+    Example(LogNormal, [
+        {
+            'loc': Variable(torch.randn(5, 5), requires_grad=True),
+            'scale': Variable(torch.randn(5, 5).abs(), requires_grad=True),
+        },
+        {
+            'loc': Variable(torch.randn(1), requires_grad=True),
+            'scale': Variable(torch.randn(1).abs(), requires_grad=True),
+        },
+        {
+            'loc': torch.Tensor([1.0, 0.0]),
+            'scale': torch.Tensor([1e-5, 1e-5]),
+        },
+    ]),
     Example(MultivariateNormal, [
         {
             'loc': Variable(torch.randn(5, 2), requires_grad=True),
@@ -197,20 +201,6 @@
         {
             'loc': torch.Tensor([1.0, -1.0]),
             'covariance_matrix': torch.Tensor([[5.0, -0.5],[-0.5, 1.5]]),
-=======
-    Example(LogNormal, [
-        {
-            'loc': Variable(torch.randn(5, 5), requires_grad=True),
-            'scale': Variable(torch.randn(5, 5).abs(), requires_grad=True),
-        },
-        {
-            'loc': Variable(torch.randn(1), requires_grad=True),
-            'scale': Variable(torch.randn(1).abs(), requires_grad=True),
-        },
-        {
-            'loc': torch.Tensor([1.0, 0.0]),
-            'scale': torch.Tensor([1e-5, 1e-5]),
->>>>>>> 967bceb1
         },
     ]),
     Example(Normal, [
