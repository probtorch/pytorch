--- conflicted
+++ resolved
@@ -5,11 +5,8 @@
 from torch.distributions.distribution import Distribution
 from torch.distributions.multivariate_normal import (_batch_diag, _batch_mahalanobis, _batch_mv,
                                                      _batch_potrf_lower, _batch_trtrs_lower)
-<<<<<<< HEAD
-from torch.distributions.utils import lazy_property
-=======
 from torch.distributions.utils import _standard_normal, lazy_property
->>>>>>> 3deb4791
+
 
 
 def _batch_vector_diag(bvec):
