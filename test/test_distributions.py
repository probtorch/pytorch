"""
Note [Randomized statistical tests]
-----------------------------------

This note describes how to maintain tests in this file as random sources
change. This file contains two types of randomized tests:

1. The easier type of randomized test are tests that should always pass but are
   initialized with random data. If these fail something is wrong, but it's
   fine to use a fixed seed by inheriting from common.TestCase.

2. The trickier tests are statistical tests. These tests explicitly call
   set_rng_seed(n) and are marked "see Note [Randomized statistical tests]".
   These statistical tests have a known positive failure rate
   (we set failure_rate=1e-3 by default). We need to balance strength of these
   tests with annoyance of false alarms. One way that works is to specifically
   set seeds in each of the randomized tests. When a random generator
   occasionally changes (as in #4312 vectorizing the Box-Muller sampler), some
   of these statistical tests may (rarely) fail. If one fails in this case,
   it's fine to increment the seed of the failing test (but you shouldn't need
   to increment it more than once; otherwise something is probably actually
   wrong).
"""

import math
import unittest
from collections import namedtuple
from itertools import product

import torch
from common import TestCase, run_tests, set_rng_seed
<<<<<<< HEAD
from torch.autograd import Variable, grad, gradcheck
from torch.distributions import (Bernoulli, Beta, Binomial, Categorical,
                                 Cauchy, Chi2, Dirichlet, Distribution,
                                 Exponential, FisherSnedecor, Gamma, Geometric,
                                 Gumbel, HalfNormal, Laplace, LogNormal,
                                 Multinomial, Normal, OneHotCategorical,
                                 Pareto, StudentT, Uniform, constraints,
                                 kl_divergence)
=======
from torch.autograd import Variable, grad, gradcheck, variable
from torch.distributions import Distribution
from torch.distributions import (Bernoulli, Beta, Binomial, Categorical, Cauchy, Chi2,
                                 Dirichlet, Exponential, FisherSnedecor, Gamma, Geometric,
                                 Gumbel, Laplace, Normal, OneHotCategorical, Multinomial, Pareto,
                                 StudentT, Uniform, kl_divergence)
from torch.distributions.dirichlet import _Dirichlet_backward
>>>>>>> c6a64f1a
from torch.distributions.constraints import Constraint, is_dependent
from torch.distributions.dirichlet import _Dirichlet_backward
from torch.distributions.transforms import (AbsTransform, AffineTransform,
                                            BoltzmannTransform, ExpTransform,
                                            InverseTransform, SigmoidTransform,
                                            StickBreakingTransform)
from torch.distributions.utils import _finfo, probs_to_logits

TEST_NUMPY = True
try:
    import numpy as np
    import scipy.stats
    import scipy.special
except ImportError:
    TEST_NUMPY = False


def pairwise(Dist, *params):
    """
    Creates a pair of distributions `Dist` initialzed to test each element of
    param with each other.
    """
    params1 = [variable([p] * len(p)) for p in params]
    params2 = [p.transpose(0, 1) for p in params1]
    return Dist(*params1), Dist(*params2)


# Register all distributions for generic tests.
Example = namedtuple('Example', ['Dist', 'params'])
EXAMPLES = [
    Example(Bernoulli, [
        {'probs': Variable(torch.Tensor([0.7, 0.2, 0.4]), requires_grad=True)},
        {'probs': Variable(torch.Tensor([0.3]), requires_grad=True)},
        {'probs': 0.3},
    ]),
    Example(Geometric, [
        {'probs': Variable(torch.Tensor([0.7, 0.2, 0.4]), requires_grad=True)},
        {'probs': Variable(torch.Tensor([0.3]), requires_grad=True)},
        {'probs': 0.3},
    ]),
    Example(Beta, [
        {
            'concentration1': Variable(torch.exp(torch.randn(2, 3)), requires_grad=True),
            'concentration0': Variable(torch.exp(torch.randn(2, 3)), requires_grad=True),
        },
        {
            'concentration1': Variable(torch.exp(torch.randn(4)), requires_grad=True),
            'concentration0': Variable(torch.exp(torch.randn(4)), requires_grad=True),
        },
    ]),
    Example(Categorical, [
        {'probs': Variable(torch.Tensor([[0.1, 0.2, 0.3], [0.5, 0.3, 0.2]]), requires_grad=True)},
        {'probs': Variable(torch.Tensor([[1.0, 0.0], [0.0, 1.0]]), requires_grad=True)},
    ]),
    Example(Binomial, [
        {'probs': Variable(torch.Tensor([[0.1, 0.2, 0.3], [0.5, 0.3, 0.2]]), requires_grad=True), 'total_count': 10},
        {'probs': Variable(torch.Tensor([[1.0, 0.0], [0.0, 1.0]]), requires_grad=True), 'total_count': 10},
    ]),
    Example(Multinomial, [
        {'probs': Variable(torch.Tensor([[0.1, 0.2, 0.3], [0.5, 0.3, 0.2]]), requires_grad=True), 'total_count': 10},
        {'probs': Variable(torch.Tensor([[1.0, 0.0], [0.0, 1.0]]), requires_grad=True), 'total_count': 10},
    ]),
    Example(Cauchy, [
        {'loc': 0.0, 'scale': 1.0},
        {'loc': Variable(torch.Tensor([0.0])), 'scale': 1.0},
        {'loc': Variable(torch.Tensor([[0.0], [0.0]])),
         'scale': Variable(torch.Tensor([[1.0], [1.0]]))}
    ]),
    Example(Chi2, [
        {'df': Variable(torch.exp(torch.randn(2, 3)), requires_grad=True)},
        {'df': Variable(torch.exp(torch.randn(1)), requires_grad=True)},
    ]),
    Example(StudentT, [
        {'df': Variable(torch.exp(torch.randn(2, 3)), requires_grad=True)},
        {'df': Variable(torch.exp(torch.randn(1)), requires_grad=True)},
    ]),
    Example(Dirichlet, [
        {'concentration': Variable(torch.exp(torch.randn(2, 3)), requires_grad=True)},
        {'concentration': Variable(torch.exp(torch.randn(4)), requires_grad=True)},
    ]),
    Example(Exponential, [
        {'rate': Variable(torch.randn(5, 5).abs(), requires_grad=True)},
        {'rate': Variable(torch.randn(1).abs(), requires_grad=True)},
    ]),
    Example(FisherSnedecor, [
        {
            'df1': Variable(torch.randn(5, 5).abs(), requires_grad=True),
            'df2': Variable(torch.randn(5, 5).abs(), requires_grad=True),
        },
        {
            'df1': Variable(torch.randn(1).abs(), requires_grad=True),
            'df2': Variable(torch.randn(1).abs(), requires_grad=True),
        },
        {
            'df1': Variable(torch.Tensor([1.0])),
            'df2': 1.0,
        }
    ]),
    Example(Gamma, [
        {
            'concentration': Variable(torch.exp(torch.randn(2, 3)), requires_grad=True),
            'rate': Variable(torch.exp(torch.randn(2, 3)), requires_grad=True),
        },
        {
            'concentration': Variable(torch.exp(torch.randn(1)), requires_grad=True),
            'rate': Variable(torch.exp(torch.randn(1)), requires_grad=True),
        },
    ]),
    Example(Gumbel, [
        {
            'loc': Variable(torch.randn(5, 5), requires_grad=True),
            'scale': Variable(torch.randn(5, 5).abs(), requires_grad=True),
        },
        {
            'loc': Variable(torch.randn(1), requires_grad=True),
            'scale': Variable(torch.randn(1).abs(), requires_grad=True),
        },
    ]),
    Example(Laplace, [
        {
            'loc': Variable(torch.randn(5, 5), requires_grad=True),
            'scale': Variable(torch.randn(5, 5).abs(), requires_grad=True),
        },
        {
            'loc': Variable(torch.randn(1), requires_grad=True),
            'scale': Variable(torch.randn(1).abs(), requires_grad=True),
        },
        {
            'loc': torch.Tensor([1.0, 0.0]),
            'scale': torch.Tensor([1e-5, 1e-5]),
        },
    ]),
    Example(LogNormal, [
        {
            'loc': Variable(torch.randn(5, 5), requires_grad=True),
            'scale': Variable(torch.randn(5, 5).abs(), requires_grad=True),
        },
        {
            'loc': Variable(torch.randn(1), requires_grad=True),
            'scale': Variable(torch.randn(1).abs(), requires_grad=True),
        },
        {
            'loc': torch.Tensor([1.0, 0.0]),
            'scale': torch.Tensor([1e-5, 1e-5]),
        },
    ]),
    Example(HalfNormal, [
        {'scale': Variable(torch.randn(5, 5).abs(), requires_grad=True)},
        {'scale': Variable(torch.randn(1).abs(), requires_grad=True)},
        {'scale': torch.Tensor([1e-5, 1e-5])},
    ]),
    Example(Normal, [
        {
            'loc': Variable(torch.randn(5, 5), requires_grad=True),
            'scale': Variable(torch.randn(5, 5).abs(), requires_grad=True),
        },
        {
            'loc': Variable(torch.randn(1), requires_grad=True),
            'scale': Variable(torch.randn(1).abs(), requires_grad=True),
        },
        {
            'loc': torch.Tensor([1.0, 0.0]),
            'scale': torch.Tensor([1e-5, 1e-5]),
        },
    ]),
    Example(OneHotCategorical, [
        {'probs': Variable(torch.Tensor([[0.1, 0.2, 0.3], [0.5, 0.3, 0.2]]), requires_grad=True)},
        {'probs': Variable(torch.Tensor([[1.0, 0.0], [0.0, 1.0]]), requires_grad=True)},
    ]),
    Example(Pareto, [
        {
            'scale': 1.0,
            'alpha': 1.0
        },
        {
            'scale': Variable(torch.randn(5, 5).abs(), requires_grad=True),
            'alpha': Variable(torch.randn(5, 5).abs(), requires_grad=True)
        },
        {
            'scale': variable([1.0]),
            'alpha': 1.0
        }
    ]),
    Example(Uniform, [
        {
            'low': Variable(torch.zeros(5, 5), requires_grad=True),
            'high': Variable(torch.ones(5, 5), requires_grad=True),
        },
        {
            'low': Variable(torch.zeros(1), requires_grad=True),
            'high': Variable(torch.ones(1), requires_grad=True),
        },
        {
            'low': torch.Tensor([1.0, 1.0]),
            'high': torch.Tensor([2.0, 3.0]),
        },
    ]),
]


def unwrap(value):
    if isinstance(value, Variable):
        return value.data
    return value


class TestDistributions(TestCase):
    def _gradcheck_log_prob(self, dist_ctor, ctor_params):
        # performs gradient checks on log_prob
        distribution = dist_ctor(*ctor_params)
        s = distribution.sample()

        expected_shape = distribution.batch_shape + distribution.event_shape
        if not expected_shape:
            expected_shape = torch.Size((1,))  # Work around lack of scalars.
        self.assertEqual(s.size(), expected_shape)

        def apply_fn(*params):
            return dist_ctor(*params).log_prob(s)

        gradcheck(apply_fn, ctor_params, raise_exception=True)

    def _check_log_prob(self, dist, asset_fn):
        # checks that the log_prob matches a reference function
        s = dist.sample()
        log_probs = dist.log_prob(s)
        for i, (val, log_prob) in enumerate(zip(s.data.view(-1), log_probs.data.view(-1))):
            asset_fn(i, val, log_prob)

    def _check_sampler_sampler(self, torch_dist, ref_dist, message, multivariate=False,
                               num_samples=10000, failure_rate=1e-3):
        # Checks that the .sample() method matches a reference function.
        torch_samples = torch_dist.sample_n(num_samples).squeeze()
        if isinstance(torch_samples, Variable):
            torch_samples = torch_samples.data
        torch_samples = torch_samples.cpu().numpy()
        ref_samples = ref_dist.rvs(num_samples)
        if multivariate:
            # Project onto a random axis.
            axis = np.random.normal(size=torch_samples.shape[-1])
            axis /= np.linalg.norm(axis)
            torch_samples = np.dot(torch_samples, axis)
            ref_samples = np.dot(ref_samples, axis)
        samples = [(x, +1) for x in torch_samples] + [(x, -1) for x in ref_samples]
        samples.sort()
        samples = np.array(samples)[:, 1]

        # Aggragate into bins filled with roughly zero-mean unit-variance RVs.
        num_bins = 10
        samples_per_bin = len(samples) // num_bins
        bins = samples.reshape((num_bins, samples_per_bin)).mean(axis=1)
        stddev = samples_per_bin ** -0.5
        threshold = stddev * scipy.special.erfinv(1 - 2 * failure_rate / num_bins)
        message = '{}.sample() is biased:\n{}'.format(message, bins)
        for bias in bins:
            self.assertLess(-threshold, bias, message)
            self.assertLess(bias, threshold, message)

    def _check_enumerate_support(self, dist, examples):
        for param, expected in examples:
            param = torch.Tensor(param)
            expected = torch.Tensor(expected)
            actual = dist(param).enumerate_support()
            self.assertEqual(actual, expected)
            param = Variable(param)
            expected = Variable(expected)
            actual = dist(param).enumerate_support()
            self.assertEqual(actual, expected)

    def test_enumerate_support_type(self):
        for Dist, params in EXAMPLES:
            for i, param in enumerate(params):
                dist = Dist(**param)
                try:
                    self.assertTrue(type(unwrap(dist.sample())) is type(unwrap(dist.enumerate_support())),
                                    msg=('{} example {}/{}, return type mismatch between ' +
                                         'sample and enumerate_support.').format(Dist.__name__, i + 1, len(params)))
                except NotImplementedError:
                    pass

    def test_has_examples(self):
        distributions_with_examples = set(e.Dist for e in EXAMPLES)
        for Dist in globals().values():
            if isinstance(Dist, type) and issubclass(Dist, Distribution) and Dist is not Distribution:
                self.assertIn(Dist, distributions_with_examples,
                              "Please add {} to the EXAMPLES list in test_distributions.py".format(Dist.__name__))

    def test_bernoulli(self):
        p = Variable(torch.Tensor([0.7, 0.2, 0.4]), requires_grad=True)
        r = Variable(torch.Tensor([0.3]), requires_grad=True)
        s = 0.3
        self.assertEqual(Bernoulli(p).sample_n(8).size(), (8, 3))
        self.assertTrue(isinstance(Bernoulli(p).sample().data, torch.Tensor))
        self.assertEqual(Bernoulli(r).sample_n(8).size(), (8, 1))
        self.assertEqual(Bernoulli(r).sample().size(), (1,))
        self.assertEqual(Bernoulli(r).sample((3, 2)).size(), (3, 2, 1))
        self.assertEqual(Bernoulli(s).sample().size(), (1,))
        self._gradcheck_log_prob(Bernoulli, (p,))

        def ref_log_prob(idx, val, log_prob):
            prob = p.data[idx]
            self.assertEqual(log_prob, math.log(prob if val else 1 - prob))

        self._check_log_prob(Bernoulli(p), ref_log_prob)
        self._check_log_prob(Bernoulli(logits=p.log() - (-p).log1p()), ref_log_prob)
        self.assertRaises(NotImplementedError, Bernoulli(r).rsample)

        # check entropy computation
        self.assertEqual(Bernoulli(p).entropy().data, torch.Tensor([0.6108, 0.5004, 0.6730]), prec=1e-4)
        self.assertEqual(Bernoulli(torch.Tensor([0.0])).entropy(), torch.Tensor([0.0]))
        self.assertEqual(Bernoulli(s).entropy(), torch.Tensor([0.6108]), prec=1e-4)

    def test_bernoulli_enumerate_support(self):
        examples = [
            ([0.1], [[0], [1]]),
            ([0.1, 0.9], [[0, 0], [1, 1]]),
            ([[0.1, 0.2], [0.3, 0.4]], [[[0, 0], [0, 0]], [[1, 1], [1, 1]]]),
        ]
        self._check_enumerate_support(Bernoulli, examples)

    def test_bernoulli_3d(self):
        p = Variable(torch.Tensor(2, 3, 5).fill_(0.5), requires_grad=True)
        self.assertEqual(Bernoulli(p).sample().size(), (2, 3, 5))
        self.assertEqual(Bernoulli(p).sample(sample_shape=(2, 5)).size(),
                         (2, 5, 2, 3, 5))
        self.assertEqual(Bernoulli(p).sample_n(2).size(), (2, 2, 3, 5))

    def test_geometric(self):
        p = Variable(torch.Tensor([0.7, 0.2, 0.4]), requires_grad=True)
        r = Variable(torch.Tensor([0.3]), requires_grad=True)
        s = 0.3
        self.assertEqual(Geometric(p).sample_n(8).size(), (8, 3))
        self.assertEqual(Geometric(1).sample(), 0)
        self.assertEqual(Geometric(1).log_prob(variable(1)), -float('inf'), allow_inf=True)
        self.assertEqual(Geometric(1).log_prob(variable(0)), 0)
        self.assertTrue(isinstance(Geometric(p).sample().data, torch.Tensor))
        self.assertEqual(Geometric(r).sample_n(8).size(), (8, 1))
        self.assertEqual(Geometric(r).sample().size(), (1,))
        self.assertEqual(Geometric(r).sample((3, 2)).size(), (3, 2, 1))
        self.assertEqual(Geometric(s).sample().size(), (1,))
        self._gradcheck_log_prob(Geometric, (p,))
        self.assertRaises(ValueError, lambda: Geometric(0))
        self.assertRaises(NotImplementedError, Geometric(r).rsample)

    @unittest.skipIf(not TEST_NUMPY, "NumPy not found")
    def test_geometric_log_prob_and_entropy(self):
        p = Variable(torch.Tensor([0.7, 0.2, 0.4]), requires_grad=True)
        s = 0.3

        def ref_log_prob(idx, val, log_prob):
            prob = p.data[idx]
            self.assertEqual(log_prob, scipy.stats.geom(prob, loc=-1).logpmf(val))

        self._check_log_prob(Geometric(p), ref_log_prob)
        self._check_log_prob(Geometric(logits=p.log() - (-p).log1p()), ref_log_prob)

        # check entropy computation
        self.assertEqual(Geometric(p).entropy().data, scipy.stats.geom(p.data.numpy(), loc=-1).entropy(), prec=1e-3)
        self.assertEqual(float(Geometric(s).entropy()[0]), scipy.stats.geom(s, loc=-1).entropy().item(), prec=1e-3)

    def test_binomial(self):
        p = Variable(torch.arange(0.05, 1, 0.1), requires_grad=True)
        for total_count in [1, 2, 10]:
            self._gradcheck_log_prob(lambda p: Binomial(total_count, p), [p])
            self._gradcheck_log_prob(lambda p: Binomial(total_count, None, p.log()), [p])
        self.assertRaises(NotImplementedError, Binomial(10, p).rsample)
        self.assertRaises(NotImplementedError, Binomial(10, p).entropy)

    @unittest.skipIf(not TEST_NUMPY, "NumPy not found")
    def test_binomial_log_prob(self):
        probs = Variable(torch.arange(0.05, 1, 0.1))
        for total_count in [1, 2, 10]:

            def ref_log_prob(idx, x, log_prob):
                p = probs.data.view(-1)[idx]
                expected = scipy.stats.binom(total_count, p).logpmf(x)
                self.assertAlmostEqual(log_prob, expected, places=3)

            self._check_log_prob(Binomial(total_count, probs), ref_log_prob)
            logits = probs_to_logits(probs, is_binary=True)
            self._check_log_prob(Binomial(total_count, logits=logits), ref_log_prob)

    def test_binomial_extreme_vals(self):
        total_count = 100
        bin0 = Binomial(total_count, 0)
        self.assertEqual(bin0.sample(), 0)
        self.assertAlmostEqual(bin0.log_prob(variable([0]))[0], 0, places=3)
        self.assertEqual(float(bin0.log_prob(variable([1])).exp()), 0, allow_inf=True)
        bin1 = Binomial(total_count, 1)
        self.assertEqual(bin1.sample(), total_count)
        self.assertAlmostEqual(bin1.log_prob(variable([total_count]))[0], 0, places=3)
        self.assertEqual(float(bin1.log_prob(variable([total_count - 1])).exp()), 0, allow_inf=True)

    def test_multinomial_1d(self):
        total_count = 10
        p = Variable(torch.Tensor([0.1, 0.2, 0.3]), requires_grad=True)
        self.assertEqual(Multinomial(total_count, p).sample().size(), (3,))
        self.assertEqual(Multinomial(total_count, p).sample((2, 2)).size(), (2, 2, 3))
        self.assertEqual(Multinomial(total_count, p).sample_n(1).size(), (1, 3))
        self._gradcheck_log_prob(lambda p: Multinomial(total_count, p), [p])
        self._gradcheck_log_prob(lambda p: Multinomial(total_count, None, p.log()), [p])
        self.assertRaises(NotImplementedError, Multinomial(10, p).rsample)

    @unittest.skipIf(not TEST_NUMPY, "NumPy not found")
    def test_multinomial_1d_log_prob(self):
        total_count = 10
        p = Variable(torch.Tensor([0.1, 0.2, 0.3]), requires_grad=True)
        dist = Multinomial(total_count, probs=p)
        x = dist.sample()
        log_prob = dist.log_prob(x)
        expected = torch.Tensor(scipy.stats.multinomial.logpmf(x.numpy(), n=total_count, p=dist.probs.detach().numpy()))
        self.assertEqual(log_prob.data, expected)

        dist = Multinomial(total_count, logits=p.log())
        x = dist.sample()
        log_prob = dist.log_prob(x)
        expected = torch.Tensor(scipy.stats.multinomial.logpmf(x.numpy(), n=total_count, p=dist.probs.detach().numpy()))
        self.assertEqual(log_prob.data, expected)

    def test_multinomial_2d(self):
        total_count = 10
        probabilities = [[0.1, 0.2, 0.3], [0.5, 0.3, 0.2]]
        probabilities_1 = [[1.0, 0.0], [0.0, 1.0]]
        p = Variable(torch.Tensor(probabilities), requires_grad=True)
        s = Variable(torch.Tensor(probabilities_1), requires_grad=True)
        self.assertEqual(Multinomial(total_count, p).sample().size(), (2, 3))
        self.assertEqual(Multinomial(total_count, p).sample(sample_shape=(3, 4)).size(), (3, 4, 2, 3))
        self.assertEqual(Multinomial(total_count, p).sample_n(6).size(), (6, 2, 3))
        set_rng_seed(0)
        self._gradcheck_log_prob(lambda p: Multinomial(total_count, p), [p])
        p.grad.zero_()
        self._gradcheck_log_prob(lambda p: Multinomial(total_count, None, p.log()), [p])

        # sample check for extreme value of probs
        self.assertEqual(Multinomial(total_count, s).sample().data,
                         torch.Tensor([[total_count, 0], [0, total_count]]))

        # check entropy computation
        self.assertRaises(NotImplementedError, Multinomial(10, p).entropy)

    def test_categorical_1d(self):
        p = Variable(torch.Tensor([0.1, 0.2, 0.3]), requires_grad=True)
        # TODO: this should return a 0-dim tensor once we have Scalar support
        self.assertEqual(Categorical(p).sample().size(), (1,))
        self.assertTrue(isinstance(Categorical(p).sample().data, torch.LongTensor))
        self.assertEqual(Categorical(p).sample((2, 2)).size(), (2, 2))
        self.assertEqual(Categorical(p).sample_n(1).size(), (1,))
        self._gradcheck_log_prob(Categorical, (p,))
        self.assertRaises(NotImplementedError, Categorical(p).rsample)

    def test_categorical_2d(self):
        probabilities = [[0.1, 0.2, 0.3], [0.5, 0.3, 0.2]]
        probabilities_1 = [[1.0, 0.0], [0.0, 1.0]]
        p = Variable(torch.Tensor(probabilities), requires_grad=True)
        s = Variable(torch.Tensor(probabilities_1), requires_grad=True)
        self.assertEqual(Categorical(p).sample().size(), (2,))
        self.assertEqual(Categorical(p).sample(sample_shape=(3, 4)).size(), (3, 4, 2))
        self.assertEqual(Categorical(p).sample_n(6).size(), (6, 2))
        self._gradcheck_log_prob(Categorical, (p,))

        # sample check for extreme value of probs
        set_rng_seed(0)
        self.assertEqual(Categorical(s).sample(sample_shape=(2,)).data,
                         torch.Tensor([[0, 1], [0, 1]]))

        def ref_log_prob(idx, val, log_prob):
            sample_prob = p.data[idx][val] / p.data[idx].sum()
            self.assertEqual(log_prob, math.log(sample_prob))

        self._check_log_prob(Categorical(p), ref_log_prob)
        self._check_log_prob(Categorical(logits=p.log()), ref_log_prob)

        # check entropy computation
        self.assertEqual(Categorical(p).entropy().data, torch.Tensor([1.0114, 1.0297]), prec=1e-4)
        self.assertEqual(Categorical(s).entropy().data, torch.Tensor([0.0, 0.0]))

    def test_categorical_enumerate_support(self):
        examples = [
            ([0.1, 0.2, 0.7], [0, 1, 2]),
            ([[0.1, 0.9], [0.3, 0.7]], [[0, 0], [1, 1]]),
        ]
        self._check_enumerate_support(Categorical, examples)

    def test_one_hot_categorical_1d(self):
        p = Variable(torch.Tensor([0.1, 0.2, 0.3]), requires_grad=True)
        self.assertEqual(OneHotCategorical(p).sample().size(), (3,))
        self.assertTrue(isinstance(OneHotCategorical(p).sample().data, torch.Tensor))
        self.assertEqual(OneHotCategorical(p).sample((2, 2)).size(), (2, 2, 3))
        self.assertEqual(OneHotCategorical(p).sample_n(1).size(), (1, 3))
        self._gradcheck_log_prob(OneHotCategorical, (p,))
        self.assertRaises(NotImplementedError, OneHotCategorical(p).rsample)

    def test_one_hot_categorical_2d(self):
        probabilities = [[0.1, 0.2, 0.3], [0.5, 0.3, 0.2]]
        probabilities_1 = [[1.0, 0.0], [0.0, 1.0]]
        p = Variable(torch.Tensor(probabilities), requires_grad=True)
        s = Variable(torch.Tensor(probabilities_1), requires_grad=True)
        self.assertEqual(OneHotCategorical(p).sample().size(), (2, 3))
        self.assertEqual(OneHotCategorical(p).sample(sample_shape=(3, 4)).size(), (3, 4, 2, 3))
        self.assertEqual(OneHotCategorical(p).sample_n(6).size(), (6, 2, 3))
        self._gradcheck_log_prob(OneHotCategorical, (p,))

        dist = OneHotCategorical(p)
        x = dist.sample()
        self.assertEqual(dist.log_prob(x), Categorical(p).log_prob(x.max(-1)[1]))

    def test_one_hot_categorical_enumerate_support(self):
        examples = [
            ([0.1, 0.2, 0.7], [[1, 0, 0], [0, 1, 0], [0, 0, 1]]),
            ([[0.1, 0.9], [0.3, 0.7]], [[[1, 0], [1, 0]], [[0, 1], [0, 1]]]),
        ]
        self._check_enumerate_support(OneHotCategorical, examples)

    def test_uniform(self):
        low = Variable(torch.zeros(5, 5), requires_grad=True)
        high = Variable(torch.ones(5, 5) * 3, requires_grad=True)
        low_1d = Variable(torch.zeros(1), requires_grad=True)
        high_1d = Variable(torch.ones(1) * 3, requires_grad=True)
        self.assertEqual(Uniform(low, high).sample().size(), (5, 5))
        self.assertEqual(Uniform(low, high).sample_n(7).size(), (7, 5, 5))
        self.assertEqual(Uniform(low_1d, high_1d).sample().size(), (1,))
        self.assertEqual(Uniform(low_1d, high_1d).sample_n(1).size(), (1, 1))
        self.assertEqual(Uniform(0.0, 1.0).sample_n(1).size(), (1,))

        # Check log_prob computation when value outside range
        uniform = Uniform(low_1d, high_1d)
        above_high = Variable(torch.Tensor([4.0]))
        below_low = Variable(torch.Tensor([-1.0]))
        self.assertEqual(uniform.log_prob(above_high).data[0], -float('inf'), allow_inf=True)
        self.assertEqual(uniform.log_prob(below_low).data[0], -float('inf'), allow_inf=True)

        set_rng_seed(1)
        self._gradcheck_log_prob(Uniform, (low, high))
        self._gradcheck_log_prob(Uniform, (low, 1.0))
        self._gradcheck_log_prob(Uniform, (0.0, high))

        state = torch.get_rng_state()
        rand = low.new(low.size()).uniform_()
        torch.set_rng_state(state)
        u = Uniform(low, high).rsample()
        u.backward(torch.ones_like(u))
        self.assertEqual(low.grad, 1 - rand)
        self.assertEqual(high.grad, rand)
        low.grad.zero_()
        high.grad.zero_()

    def test_cauchy(self):
        loc = Variable(torch.zeros(5, 5), requires_grad=True)
        scale = Variable(torch.ones(5, 5), requires_grad=True)
        loc_1d = Variable(torch.zeros(1), requires_grad=True)
        scale_1d = Variable(torch.ones(1), requires_grad=True)
        self.assertEqual(Cauchy(loc, scale).sample().size(), (5, 5))
        self.assertEqual(Cauchy(loc, scale).sample_n(7).size(), (7, 5, 5))
        self.assertEqual(Cauchy(loc_1d, scale_1d).sample().size(), (1,))
        self.assertEqual(Cauchy(loc_1d, scale_1d).sample_n(1).size(), (1, 1))
        self.assertEqual(Cauchy(0.0, 1.0).sample_n(1).size(), (1,))

        set_rng_seed(1)
        self._gradcheck_log_prob(Uniform, (loc, scale))
        self._gradcheck_log_prob(Uniform, (loc, 1.0))
        self._gradcheck_log_prob(Uniform, (0.0, scale))

        state = torch.get_rng_state()
        eps = loc.new(loc.size()).cauchy_()
        torch.set_rng_state(state)
        c = Cauchy(loc, scale).rsample()
        c.backward(torch.ones_like(c))
        self.assertEqual(loc.grad, torch.ones_like(scale))
        self.assertEqual(scale.grad, eps)
        loc.grad.zero_()
        scale.grad.zero_()

    def test_lognormal(self):
        mean = Variable(torch.randn(5, 5), requires_grad=True)
        std = Variable(torch.randn(5, 5).abs(), requires_grad=True)
        mean_1d = Variable(torch.randn(1), requires_grad=True)
        std_1d = Variable(torch.randn(1), requires_grad=True)
        mean_delta = torch.Tensor([1.0, 0.0])
        std_delta = torch.Tensor([1e-5, 1e-5])
        self.assertEqual(LogNormal(mean, std).sample().size(), (5, 5))
        self.assertEqual(LogNormal(mean, std).sample_n(7).size(), (7, 5, 5))
        self.assertEqual(LogNormal(mean_1d, std_1d).sample_n(1).size(), (1, 1))
        self.assertEqual(LogNormal(mean_1d, std_1d).sample().size(), (1,))
        self.assertEqual(LogNormal(0.2, .6).sample_n(1).size(), (1,))
        self.assertEqual(LogNormal(-0.7, 50.0).sample_n(1).size(), (1,))

        # sample check for extreme value of mean, std
        set_rng_seed(1)
        self.assertEqual(LogNormal(mean_delta, std_delta).sample(sample_shape=(1, 2)),
                         torch.Tensor([[[math.exp(1), 1.0], [math.exp(1), 1.0]]]),
                         prec=1e-4)

        self._gradcheck_log_prob(LogNormal, (mean, std))
        self._gradcheck_log_prob(LogNormal, (mean, 1.0))
        self._gradcheck_log_prob(LogNormal, (0.0, std))

    @unittest.skipIf(not TEST_NUMPY, "NumPy not found")
    def test_lognormal_logprob(self):
        mean = Variable(torch.randn(5, 1), requires_grad=True)
        std = Variable(torch.randn(5, 1).abs(), requires_grad=True)

        def ref_log_prob(idx, x, log_prob):
            m = mean.data.view(-1)[idx]
            s = std.data.view(-1)[idx]
            expected = scipy.stats.lognorm(s=s, scale=math.exp(m)).logpdf(x)
            self.assertAlmostEqual(log_prob, expected, places=3)

        self._check_log_prob(LogNormal(mean, std), ref_log_prob)

    @unittest.skipIf(not TEST_NUMPY, "NumPy not found")
    def test_lognormal_sample(self):
        set_rng_seed(0)  # see Note [Randomized statistical tests]
        for mean, std in product([-1.0, 0.0, 1.0], [0.1, 1.0, 10.0]):
            self._check_sampler_sampler(LogNormal(mean, std),
                                        scipy.stats.lognorm(scale=math.exp(mean), s=std),
                                        'LogNormal(loc={}, scale={})'.format(mean, std))

    def test_halfnormal(self):
        std = Variable(torch.randn(5, 5).abs(), requires_grad=True)
        std_1d = Variable(torch.randn(1), requires_grad=True)
        std_delta = torch.Tensor([1e-5, 1e-5])
        self.assertEqual(HalfNormal(std).sample().size(), (5, 5))
        self.assertEqual(HalfNormal(std).sample_n(7).size(), (7, 5, 5))
        self.assertEqual(HalfNormal(std_1d).sample_n(1).size(), (1, 1))
        self.assertEqual(HalfNormal(std_1d).sample().size(), (1,))
        self.assertEqual(HalfNormal(.6).sample_n(1).size(), (1,))
        self.assertEqual(HalfNormal(50.0).sample_n(1).size(), (1,))

        # sample check for extreme value of mean, std
        set_rng_seed(1)
        self.assertEqual(HalfNormal(std_delta).sample(sample_shape=(1, 2)),
                         torch.Tensor([[[0, 0], [0, 0]]]),
                         prec=1e-4)

        self._gradcheck_log_prob(HalfNormal, (std,))

    @unittest.skipIf(not TEST_NUMPY, "NumPy not found")
    def test_halfnormal_logprob(self):
        std = Variable(torch.randn(5, 5).abs(), requires_grad=True)

        def ref_log_prob(idx, x, log_prob):
            s = std.data.view(-1)[idx]
            expected = scipy.stats.halfnorm(scale=s).logpdf(x)
            self.assertAlmostEqual(log_prob, expected, places=3)

        self._check_log_prob(HalfNormal(std), ref_log_prob)

    @unittest.skipIf(not TEST_NUMPY, "NumPy not found")
    def test_halfnormal_sample(self):
        set_rng_seed(0)  # see Note [Randomized statistical tests]
        for std in [0.1, 1.0, 10.0]:
            self._check_sampler_sampler(HalfNormal(std),
                                        scipy.stats.halfnorm(scale=std),
                                        'HalfNormal(scale={})'.format(std))

    def test_normal(self):
        loc = Variable(torch.randn(5, 5), requires_grad=True)
        scale = Variable(torch.randn(5, 5).abs(), requires_grad=True)
        loc_1d = Variable(torch.randn(1), requires_grad=True)
        scale_1d = Variable(torch.randn(1), requires_grad=True)
        loc_delta = torch.Tensor([1.0, 0.0])
        scale_delta = torch.Tensor([1e-5, 1e-5])
        self.assertEqual(Normal(loc, scale).sample().size(), (5, 5))
        self.assertEqual(Normal(loc, scale).sample_n(7).size(), (7, 5, 5))
        self.assertEqual(Normal(loc_1d, scale_1d).sample_n(1).size(), (1, 1))
        self.assertEqual(Normal(loc_1d, scale_1d).sample().size(), (1,))
        self.assertEqual(Normal(0.2, .6).sample_n(1).size(), (1,))
        self.assertEqual(Normal(-0.7, 50.0).sample_n(1).size(), (1,))

        # sample check for extreme value of mean, std
        set_rng_seed(1)
        self.assertEqual(Normal(loc_delta, scale_delta).sample(sample_shape=(1, 2)),
                         torch.Tensor([[[1.0, 0.0], [1.0, 0.0]]]),
                         prec=1e-4)

        self._gradcheck_log_prob(Normal, (loc, scale))
        self._gradcheck_log_prob(Normal, (loc, 1.0))
        self._gradcheck_log_prob(Normal, (0.0, scale))

        state = torch.get_rng_state()
        eps = torch.normal(torch.zeros_like(loc), torch.ones_like(scale))
        torch.set_rng_state(state)
        z = Normal(loc, scale).rsample()
        z.backward(torch.ones_like(z))
        self.assertEqual(loc.grad, torch.ones_like(loc))
        self.assertEqual(scale.grad, eps)
        loc.grad.zero_()
        scale.grad.zero_()
        self.assertEqual(z.size(), (5, 5))

        def ref_log_prob(idx, x, log_prob):
            m = loc.data.view(-1)[idx]
            s = scale.data.view(-1)[idx]
            expected = (math.exp(-(x - m) ** 2 / (2 * s ** 2)) /
                        math.sqrt(2 * math.pi * s ** 2))
            self.assertAlmostEqual(log_prob, math.log(expected), places=3)

        self._check_log_prob(Normal(loc, scale), ref_log_prob)

    @unittest.skipIf(not TEST_NUMPY, "NumPy not found")
    def test_normal_sample(self):
        set_rng_seed(0)  # see Note [Randomized statistical tests]
        for loc, scale in product([-1.0, 0.0, 1.0], [0.1, 1.0, 10.0]):
            self._check_sampler_sampler(Normal(loc, scale),
                                        scipy.stats.norm(loc=loc, scale=scale),
                                        'Normal(mean={}, std={})'.format(loc, scale))

    def test_exponential(self):
        rate = Variable(torch.randn(5, 5).abs(), requires_grad=True)
        rate_1d = Variable(torch.randn(1).abs(), requires_grad=True)
        self.assertEqual(Exponential(rate).sample().size(), (5, 5))
        self.assertEqual(Exponential(rate).sample((7,)).size(), (7, 5, 5))
        self.assertEqual(Exponential(rate_1d).sample((1,)).size(), (1, 1))
        self.assertEqual(Exponential(rate_1d).sample().size(), (1,))
        self.assertEqual(Exponential(0.2).sample((1,)).size(), (1,))
        self.assertEqual(Exponential(50.0).sample((1,)).size(), (1,))

        self._gradcheck_log_prob(Exponential, (rate,))
        state = torch.get_rng_state()
        eps = rate.new(rate.size()).exponential_()
        torch.set_rng_state(state)
        z = Exponential(rate).rsample()
        z.backward(torch.ones_like(z))
        self.assertEqual(rate.grad, -eps / rate**2)
        rate.grad.zero_()
        self.assertEqual(z.size(), (5, 5))

        def ref_log_prob(idx, x, log_prob):
            m = rate.data.view(-1)[idx]
            expected = math.log(m) - m * x
            self.assertAlmostEqual(log_prob, expected, places=3)

        self._check_log_prob(Exponential(rate), ref_log_prob)

    @unittest.skipIf(not TEST_NUMPY, "NumPy not found")
    def test_exponential_sample(self):
        set_rng_seed(1)  # see Note [Randomized statistical tests]
        for rate in [1e-5, 1.0, 10.]:
            self._check_sampler_sampler(Exponential(rate),
                                        scipy.stats.expon(scale=1. / rate),
                                        'Exponential(rate={})'.format(rate))

    def test_laplace(self):
        loc = Variable(torch.randn(5, 5), requires_grad=True)
        scale = Variable(torch.randn(5, 5).abs(), requires_grad=True)
        loc_1d = Variable(torch.randn(1), requires_grad=True)
        scale_1d = Variable(torch.randn(1), requires_grad=True)
        loc_delta = torch.Tensor([1.0, 0.0])
        scale_delta = torch.Tensor([1e-5, 1e-5])
        self.assertEqual(Laplace(loc, scale).sample().size(), (5, 5))
        self.assertEqual(Laplace(loc, scale).sample_n(7).size(), (7, 5, 5))
        self.assertEqual(Laplace(loc_1d, scale_1d).sample_n(1).size(), (1, 1))
        self.assertEqual(Laplace(loc_1d, scale_1d).sample().size(), (1,))
        self.assertEqual(Laplace(0.2, .6).sample_n(1).size(), (1,))
        self.assertEqual(Laplace(-0.7, 50.0).sample_n(1).size(), (1,))

        # sample check for extreme value of mean, std
        set_rng_seed(0)
        self.assertEqual(Laplace(loc_delta, scale_delta).sample(sample_shape=(1, 2)),
                         torch.Tensor([[[1.0, 0.0], [1.0, 0.0]]]),
                         prec=1e-4)

        self._gradcheck_log_prob(Laplace, (loc, scale))
        self._gradcheck_log_prob(Laplace, (loc, 1.0))
        self._gradcheck_log_prob(Laplace, (0.0, scale))

        state = torch.get_rng_state()
        eps = torch.ones_like(loc).uniform_(-.5, .5)
        torch.set_rng_state(state)
        z = Laplace(loc, scale).rsample()
        z.backward(torch.ones_like(z))
        self.assertEqual(loc.grad, torch.ones_like(loc))
        self.assertEqual(scale.grad, -eps.sign() * torch.log1p(-2 * eps.abs()))
        loc.grad.zero_()
        scale.grad.zero_()
        self.assertEqual(z.size(), (5, 5))

        def ref_log_prob(idx, x, log_prob):
            m = loc.data.view(-1)[idx]
            s = scale.data.view(-1)[idx]
            expected = (-math.log(2 * s) - abs(x - m) / s)
            self.assertAlmostEqual(log_prob, expected, places=3)

        self._check_log_prob(Laplace(loc, scale), ref_log_prob)

    @unittest.skipIf(not TEST_NUMPY, "NumPy not found")
    def test_laplace_sample(self):
        set_rng_seed(1)  # see Note [Randomized statistical tests]
        for loc, scale in product([-1.0, 0.0, 1.0], [0.1, 1.0, 10.0]):
            self._check_sampler_sampler(Laplace(loc, scale),
                                        scipy.stats.laplace(loc=loc, scale=scale),
                                        'Laplace(loc={}, scale={})'.format(loc, scale))

    @unittest.skipIf(not TEST_NUMPY, "NumPy not found")
    def test_gamma_shape(self):
        alpha = Variable(torch.exp(torch.randn(2, 3)), requires_grad=True)
        beta = Variable(torch.exp(torch.randn(2, 3)), requires_grad=True)
        alpha_1d = Variable(torch.exp(torch.randn(1)), requires_grad=True)
        beta_1d = Variable(torch.exp(torch.randn(1)), requires_grad=True)
        self.assertEqual(Gamma(alpha, beta).sample().size(), (2, 3))
        self.assertEqual(Gamma(alpha, beta).sample_n(5).size(), (5, 2, 3))
        self.assertEqual(Gamma(alpha_1d, beta_1d).sample_n(1).size(), (1, 1))
        self.assertEqual(Gamma(alpha_1d, beta_1d).sample().size(), (1,))
        self.assertEqual(Gamma(0.5, 0.5).sample().size(), (1,))
        self.assertEqual(Gamma(0.5, 0.5).sample_n(1).size(), (1,))

        def ref_log_prob(idx, x, log_prob):
            a = alpha.data.view(-1)[idx]
            b = beta.data.view(-1)[idx]
            expected = scipy.stats.gamma.logpdf(x, a, scale=1 / b)
            self.assertAlmostEqual(log_prob, expected, places=3)

        self._check_log_prob(Gamma(alpha, beta), ref_log_prob)

    @unittest.skipIf(not TEST_NUMPY, "NumPy not found")
    def test_gamma_sample(self):
        set_rng_seed(0)  # see Note [Randomized statistical tests]
        for alpha, beta in product([0.1, 1.0, 5.0], [0.1, 1.0, 10.0]):
            self._check_sampler_sampler(Gamma(alpha, beta),
                                        scipy.stats.gamma(alpha, scale=1.0 / beta),
                                        'Gamma(concentration={}, rate={})'.format(alpha, beta))

    @unittest.skipIf(not TEST_NUMPY, "NumPy not found")
    def test_pareto(self):
        scale = Variable(torch.randn(2, 3).abs(), requires_grad=True)
        alpha = Variable(torch.randn(2, 3).abs(), requires_grad=True)
        scale_1d = torch.randn(1).abs()
        alpha_1d = torch.randn(1).abs()
        self.assertEqual(Pareto(scale, alpha).sample().size(), (2, 3))
        self.assertEqual(Pareto(scale, alpha).sample_n(5).size(), (5, 2, 3))
        self.assertEqual(Pareto(scale_1d, alpha_1d).sample_n(1).size(), (1, 1))
        self.assertEqual(Pareto(scale_1d, alpha_1d).sample().size(), (1,))
        self.assertEqual(Pareto(1.0, 1.0).sample().size(), (1,))
        self.assertEqual(Pareto(1.0, 1.0).sample_n(1).size(), (1,))

        def ref_log_prob(idx, x, log_prob):
            s = scale.data.view(-1)[idx]
            a = alpha.data.view(-1)[idx]
            expected = scipy.stats.pareto.logpdf(x, a, scale=s)
            self.assertAlmostEqual(log_prob, expected, places=3)

        self._check_log_prob(Pareto(scale, alpha), ref_log_prob)

    @unittest.skipIf(not TEST_NUMPY, "NumPy not found")
    def test_pareto_sample(self):
        set_rng_seed(1)  # see Note [Randomized statistical tests]
        for scale, alpha in product([0.1, 1.0, 5.0], [0.1, 1.0, 10.0]):
            self._check_sampler_sampler(Pareto(scale, alpha),
                                        scipy.stats.pareto(alpha, scale=scale),
                                        'Pareto(scale={}, alpha={})'.format(scale, alpha))

    @unittest.skipIf(not TEST_NUMPY, "NumPy not found")
    def test_gumbel(self):
        loc = Variable(torch.randn(2, 3), requires_grad=True)
        scale = Variable(torch.randn(2, 3).abs(), requires_grad=True)
        loc_1d = torch.randn(1)
        scale_1d = torch.randn(1).abs()
        self.assertEqual(Gumbel(loc, scale).sample().size(), (2, 3))
        self.assertEqual(Gumbel(loc, scale).sample_n(5).size(), (5, 2, 3))
        self.assertEqual(Gumbel(loc_1d, scale_1d).sample().size(), (1,))
        self.assertEqual(Gumbel(loc_1d, scale_1d).sample_n(1).size(), (1, 1))
        self.assertEqual(Gumbel(1.0, 1.0).sample().size(), (1,))
        self.assertEqual(Gumbel(1.0, 1.0).sample_n(1).size(), (1,))

        def ref_log_prob(idx, x, log_prob):
            l = loc.data.view(-1)[idx]
            s = scale.data.view(-1)[idx]
            expected = scipy.stats.gumbel_r.logpdf(x, loc=l, scale=s)
            self.assertAlmostEqual(log_prob, expected, places=3)

        self._check_log_prob(Gumbel(loc, scale), ref_log_prob)

    @unittest.skipIf(not TEST_NUMPY, "NumPy not found")
    def test_gumbel_sample(self):
        set_rng_seed(1)  # see note [Randomized statistical tests]
        for loc, scale in product([-5.0, -1.0, -0.1, 0.1, 1.0, 5.0], [0.1, 1.0, 10.0]):
            self._check_sampler_sampler(Gumbel(loc, scale),
                                        scipy.stats.gumbel_r(loc=loc, scale=scale),
                                        'Gumbel(loc={}, scale={})'.format(loc, scale))

    @unittest.skipIf(not TEST_NUMPY, "NumPy not found")
    def test_fishersnedecor(self):
        df1 = Variable(torch.randn(2, 3).abs(), requires_grad=True)
        df2 = Variable(torch.randn(2, 3).abs(), requires_grad=True)
        df1_1d = torch.randn(1).abs()
        df2_1d = torch.randn(1).abs()
        self.assertEqual(FisherSnedecor(df1, df2).sample().size(), (2, 3))
        self.assertEqual(FisherSnedecor(df1, df2).sample_n(5).size(), (5, 2, 3))
        self.assertEqual(FisherSnedecor(df1_1d, df2_1d).sample().size(), (1,))
        self.assertEqual(FisherSnedecor(df1_1d, df2_1d).sample_n(1).size(), (1, 1))
        self.assertEqual(FisherSnedecor(1.0, 1.0).sample().size(), (1,))
        self.assertEqual(FisherSnedecor(1.0, 1.0).sample_n(1).size(), (1,))

        def ref_log_prob(idx, x, log_prob):
            f1 = df1.data.view(-1)[idx]
            f2 = df2.data.view(-1)[idx]
            expected = scipy.stats.f.logpdf(x, f1, f2)
            self.assertAlmostEqual(log_prob, expected, places=3)

        self._check_log_prob(FisherSnedecor(df1, df2), ref_log_prob)

    @unittest.skipIf(not TEST_NUMPY, "NumPy not found")
    def test_fishersnedecor_sample(self):
        set_rng_seed(1)  # see note [Randomized statistical tests]
        for df1, df2 in product([0.1, 0.5, 1.0, 5.0, 10.0], [0.1, 0.5, 1.0, 5.0, 10.0]):
            self._check_sampler_sampler(FisherSnedecor(df1, df2),
                                        scipy.stats.f(df1, df2),
                                        'FisherSnedecor(loc={}, scale={})'.format(df1, df2))

    @unittest.skipIf(not TEST_NUMPY, "NumPy not found")
    def test_chi2_shape(self):
        df = Variable(torch.exp(torch.randn(2, 3)), requires_grad=True)
        df_1d = Variable(torch.exp(torch.randn(1)), requires_grad=True)
        self.assertEqual(Chi2(df).sample().size(), (2, 3))
        self.assertEqual(Chi2(df).sample_n(5).size(), (5, 2, 3))
        self.assertEqual(Chi2(df_1d).sample_n(1).size(), (1, 1))
        self.assertEqual(Chi2(df_1d).sample().size(), (1,))
        self.assertEqual(Chi2(0.5).sample().size(), (1,))
        self.assertEqual(Chi2(0.5).sample_n(1).size(), (1,))

        def ref_log_prob(idx, x, log_prob):
            d = df.data.view(-1)[idx]
            expected = scipy.stats.chi2.logpdf(x, d)
            self.assertAlmostEqual(log_prob, expected, places=3)

        self._check_log_prob(Chi2(df), ref_log_prob)

    @unittest.skipIf(not TEST_NUMPY, "NumPy not found")
    def test_chi2_sample(self):
        set_rng_seed(0)  # see Note [Randomized statistical tests]
        for df in [0.1, 1.0, 5.0]:
            self._check_sampler_sampler(Chi2(df),
                                        scipy.stats.chi2(df),
                                        'Chi2(df={})'.format(df))

    @unittest.skipIf(not TEST_NUMPY, "Numpy not found")
    def test_studentT_shape(self):
        df = Variable(torch.exp(torch.randn(2, 3)), requires_grad=True)
        df_1d = Variable(torch.exp(torch.randn(1)), requires_grad=True)
        self.assertEqual(StudentT(df).sample().size(), (2, 3))
        self.assertEqual(StudentT(df).sample_n(5).size(), (5, 2, 3))
        self.assertEqual(StudentT(df_1d).sample_n(1).size(), (1, 1))
        self.assertEqual(StudentT(df_1d).sample().size(), (1,))
        self.assertEqual(StudentT(0.5).sample().size(), (1,))
        self.assertEqual(StudentT(0.5).sample_n(1).size(), (1,))

        def ref_log_prob(idx, x, log_prob):
            d = df.data.view(-1)[idx]
            expected = scipy.stats.t.logpdf(x, d)
            self.assertAlmostEqual(log_prob, expected, places=3)

        self._check_log_prob(StudentT(df), ref_log_prob)

    @unittest.skipIf(not TEST_NUMPY, "Numpy not found")
    def test_studentT_sample(self):
        set_rng_seed(11)  # see Note [Randomized statistical tests]
        for df, loc, scale in product([0.1, 1.0, 5.0, 10.0], [-1.0, 0.0, 1.0], [0.1, 1.0, 10.0]):
            self._check_sampler_sampler(StudentT(df=df, loc=loc, scale=scale),
                                        scipy.stats.t(df=df, loc=loc, scale=scale),
                                        'StudentT(df={}, loc={}, scale={})'.format(df, loc, scale))

    @unittest.skipIf(not TEST_NUMPY, "Numpy not found")
    def test_studentT_log_prob(self):
        set_rng_seed(0)  # see Note [Randomized statistical tests]
        num_samples = 10
        for df, loc, scale in product([0.1, 1.0, 5.0, 10.0], [-1.0, 0.0, 1.0], [0.1, 1.0, 10.0]):
            dist = StudentT(df=df, loc=loc, scale=scale)
            x = dist.sample((num_samples,))
            actual_log_prob = dist.log_prob(x)
            for i in range(num_samples):
                expected_log_prob = scipy.stats.t.logpdf(x[i], df=df, loc=loc, scale=scale)
                self.assertAlmostEqual(actual_log_prob[i], expected_log_prob, places=3)

    def test_dirichlet_shape(self):
        alpha = Variable(torch.exp(torch.randn(2, 3)), requires_grad=True)
        alpha_1d = Variable(torch.exp(torch.randn(4)), requires_grad=True)
        self.assertEqual(Dirichlet(alpha).sample().size(), (2, 3))
        self.assertEqual(Dirichlet(alpha).sample((5,)).size(), (5, 2, 3))
        self.assertEqual(Dirichlet(alpha_1d).sample().size(), (4,))
        self.assertEqual(Dirichlet(alpha_1d).sample((1,)).size(), (1, 4))

    @unittest.skipIf(not TEST_NUMPY, "NumPy not found")
    def test_dirichlet_log_prob(self):
        num_samples = 10
        alpha = torch.exp(torch.randn(5))
        dist = Dirichlet(alpha)
        x = dist.sample((num_samples,))
        actual_log_prob = dist.log_prob(x)
        for i in range(num_samples):
            expected_log_prob = scipy.stats.dirichlet.logpdf(x[i].numpy(), alpha.numpy())
            self.assertAlmostEqual(actual_log_prob[i], expected_log_prob, places=3)

    @unittest.skipIf(not TEST_NUMPY, "NumPy not found")
    def test_dirichlet_sample(self):
        set_rng_seed(0)  # see Note [Randomized statistical tests]
        alpha = torch.exp(torch.randn(3))
        self._check_sampler_sampler(Dirichlet(alpha),
                                    scipy.stats.dirichlet(alpha.numpy()),
                                    'Dirichlet(alpha={})'.format(list(alpha)),
                                    multivariate=True)

    def test_beta_shape(self):
        con1 = Variable(torch.exp(torch.randn(2, 3)), requires_grad=True)
        con0 = Variable(torch.exp(torch.randn(2, 3)), requires_grad=True)
        con1_1d = Variable(torch.exp(torch.randn(4)), requires_grad=True)
        con0_1d = Variable(torch.exp(torch.randn(4)), requires_grad=True)
        self.assertEqual(Beta(con1, con0).sample().size(), (2, 3))
        self.assertEqual(Beta(con1, con0).sample((5,)).size(), (5, 2, 3))
        self.assertEqual(Beta(con1_1d, con0_1d).sample().size(), (4,))
        self.assertEqual(Beta(con1_1d, con0_1d).sample((1,)).size(), (1, 4))
        self.assertEqual(Beta(0.1, 0.3).sample().size(), (1,))
        self.assertEqual(Beta(0.1, 0.3).sample((5,)).size(), (5,))

    @unittest.skipIf(not TEST_NUMPY, "NumPy not found")
    def test_beta_log_prob(self):
        for _ in range(100):
            con1 = np.exp(np.random.normal())
            con0 = np.exp(np.random.normal())
            dist = Beta(con1, con0)
            x = dist.sample()
            actual_log_prob = dist.log_prob(x).sum()
            expected_log_prob = scipy.stats.beta.logpdf(x, con1, con0)[0]
            self.assertAlmostEqual(float(actual_log_prob), expected_log_prob, places=3, allow_inf=True)

    @unittest.skipIf(not TEST_NUMPY, "NumPy not found")
    def test_beta_sample(self):
        set_rng_seed(1)  # see Note [Randomized statistical tests]
        for con1, con0 in product([0.1, 1.0, 10.0], [0.1, 1.0, 10.0]):
            self._check_sampler_sampler(Beta(con1, con0),
                                        scipy.stats.beta(con1, con0),
                                        'Beta(alpha={}, beta={})'.format(con1, con0))
        # Check that small alphas do not cause NANs.
        for Tensor in [torch.FloatTensor, torch.DoubleTensor]:
            x = Beta(Tensor([1e-6]), Tensor([1e-6])).sample()[0]
            self.assertTrue(np.isfinite(x) and x > 0, 'Invalid Beta.sample(): {}'.format(x))

    def test_valid_parameter_broadcasting(self):
        # Test correct broadcasting of parameter sizes for distributions that have multiple
        # parameters.
        # example type (distribution instance, expected sample shape)
        valid_examples = [
            (Normal(loc=variable([0, 0]), scale=1),
             (2,)),
            (Normal(loc=0, scale=variable([1, 1])),
             (2,)),
            (Normal(loc=variable([0, 0]), scale=variable([1])),
             (2,)),
            (Normal(loc=variable([0, 0]), scale=variable([[1], [1]])),
             (2, 2)),
            (Normal(loc=variable([0, 0]), scale=variable([[1]])),
             (1, 2)),
            (Normal(loc=variable([0]), scale=variable([[1]])),
             (1, 1)),
            (FisherSnedecor(df1=variable([1, 1]), df2=1),
             (2,)),
            (FisherSnedecor(df1=1, df2=variable([1, 1])),
             (2,)),
            (FisherSnedecor(df1=variable([1, 1]), df2=variable([1])),
             (2,)),
            (FisherSnedecor(df1=variable([1, 1]), df2=variable([[1], [1]])),
             (2, 2)),
            (FisherSnedecor(df1=variable([1, 1]), df2=variable([[1]])),
             (1, 2)),
            (FisherSnedecor(df1=variable([1]), df2=variable([[1]])),
             (1, 1)),
            (Gamma(concentration=variable([1, 1]), rate=1),
             (2,)),
            (Gamma(concentration=1, rate=variable([1, 1])),
             (2,)),
            (Gamma(concentration=variable([1, 1]), rate=variable([[1], [1], [1]])),
             (3, 2)),
            (Gamma(concentration=variable([1, 1]), rate=variable([[1], [1]])),
             (2, 2)),
            (Gamma(concentration=variable([1, 1]), rate=variable([[1]])),
             (1, 2)),
            (Gamma(concentration=variable([1]), rate=variable([[1]])),
             (1, 1)),
            (Gumbel(loc=variable([0, 0]), scale=1),
             (2,)),
            (Gumbel(loc=0, scale=variable([1, 1])),
             (2,)),
            (Gumbel(loc=variable([0, 0]), scale=variable([1])),
             (2,)),
            (Gumbel(loc=variable([0, 0]), scale=variable([[1], [1]])),
             (2, 2)),
            (Gumbel(loc=variable([0, 0]), scale=variable([[1]])),
             (1, 2)),
            (Gumbel(loc=variable([0]), scale=variable([[1]])),
             (1, 1)),
            (Laplace(loc=variable([0, 0]), scale=1),
             (2,)),
            (Laplace(loc=0, scale=variable([1, 1])),
             (2,)),
            (Laplace(loc=variable([0, 0]), scale=variable([1])),
             (2,)),
            (Laplace(loc=variable([0, 0]), scale=variable([[1], [1]])),
             (2, 2)),
            (Laplace(loc=variable([0, 0]), scale=variable([[1]])),
             (1, 2)),
            (Laplace(loc=variable([0]), scale=variable([[1]])),
             (1, 1)),
            (Pareto(scale=variable([1, 1]), alpha=1),
             (2,)),
            (Pareto(scale=1, alpha=variable([1, 1])),
             (2,)),
            (Pareto(scale=variable([1, 1]), alpha=variable([1])),
             (2,)),
            (Pareto(scale=variable([1, 1]), alpha=variable([[1], [1]])),
             (2, 2)),
            (Pareto(scale=variable([1, 1]), alpha=variable([[1]])),
             (1, 2)),
            (Pareto(scale=variable([1]), alpha=variable([[1]])),
             (1, 1)),
            (StudentT(df=variable([1, 1]), loc=1),
             (2,)),
            (StudentT(df=1, scale=variable([1, 1])),
             (2,)),
            (StudentT(df=variable([1, 1]), loc=variable([1])),
             (2,)),
            (StudentT(df=variable([1, 1]), scale=variable([[1], [1]])),
             (2, 2)),
            (StudentT(df=variable([1, 1]), loc=variable([[1]])),
             (1, 2)),
            (StudentT(df=variable([1]), scale=variable([[1]])),
             (1, 1)),
        ]

        for dist, expected_size in valid_examples:
            dist_sample_size = dist.sample().size()
            self.assertEqual(dist_sample_size, expected_size,
                             'actual size: {} != expected size: {}'.format(dist_sample_size, expected_size))

    def test_invalid_parameter_broadcasting(self):
        # invalid broadcasting cases; should throw error
        # example type (distribution class, distribution params)
        invalid_examples = [
            (Normal, {
                'loc': variable([[0, 0]]),
                'scale': variable([1, 1, 1, 1])
            }),
            (Normal, {
                'loc': variable([[[0, 0, 0], [0, 0, 0]]]),
                'scale': variable([1, 1])
            }),
            (FisherSnedecor, {
                'df1': variable([1, 1]),
                'df2': variable([1, 1, 1]),
            }),
            (Gumbel, {
                'loc': variable([[0, 0]]),
                'scale': variable([1, 1, 1, 1])
            }),
            (Gumbel, {
                'loc': variable([[[0, 0, 0], [0, 0, 0]]]),
                'scale': variable([1, 1])
            }),
            (Gamma, {
                'concentration': variable([0, 0]),
                'rate': variable([1, 1, 1])
            }),
            (Laplace, {
                'loc': variable([0, 0]),
                'scale': variable([1, 1, 1])
            }),
            (Pareto, {
                'scale': variable([1, 1]),
                'alpha': variable([1, 1, 1])
            }),
            (StudentT, {
                'df': variable([1, 1]),
                'scale': variable([1, 1, 1])
            }),
            (StudentT, {
                'df': variable([1, 1]),
                'loc': variable([1, 1, 1])
            })
        ]

        for dist, kwargs in invalid_examples:
            self.assertRaises(RuntimeError, dist, **kwargs)


# These tests are only needed for a few distributions that implement custom
# reparameterized gradients. Most .rsample() implementations simply rely on
# the reparameterization trick and do not need to be tested for accuracy.
class TestRsample(TestCase):
    @unittest.skipIf(not TEST_NUMPY, "NumPy not found")
    def test_gamma(self):
        num_samples = 100
        for alpha in [1e-2, 1e-1, 1e0, 1e1, 1e2, 1e3, 1e4]:
            alphas = Variable(torch.FloatTensor([alpha] * num_samples), requires_grad=True)
            betas = Variable(torch.ones(num_samples).type_as(alphas))
            x = Gamma(alphas, betas).rsample()
            x.sum().backward()
            x, ind = x.data.sort()
            x = x.numpy()
            actual_grad = alphas.grad.data[ind].numpy()
            # Compare with expected gradient dx/dalpha along constant cdf(x,alpha).
            cdf = scipy.stats.gamma.cdf
            pdf = scipy.stats.gamma.pdf
            eps = 0.01 * alpha / (1.0 + alpha ** 0.5)
            cdf_alpha = (cdf(x, alpha + eps) - cdf(x, alpha - eps)) / (2 * eps)
            cdf_x = pdf(x, alpha)
            expected_grad = -cdf_alpha / cdf_x
            rel_error = np.abs(actual_grad - expected_grad) / (expected_grad + 1e-30)
            self.assertLess(np.max(rel_error), 0.0005, '\n'.join([
                'Bad gradient dx/alpha for x ~ Gamma({}, 1)'.format(alpha),
                'x {}'.format(x),
                'expected {}'.format(expected_grad),
                'actual {}'.format(actual_grad),
                'rel error {}'.format(rel_error),
                'max error {}'.format(rel_error.max()),
                'at alpha={}, x={}'.format(alpha, x[rel_error.argmax()]),
            ]))

    @unittest.skipIf(not TEST_NUMPY, "NumPy not found")
    def test_chi2(self):
        num_samples = 100
        for df in [1e-2, 1e-1, 1e0, 1e1, 1e2, 1e3, 1e4]:
            dfs = Variable(torch.FloatTensor([df] * num_samples), requires_grad=True)
            x = Chi2(dfs).rsample()
            x.sum().backward()
            x, ind = x.data.sort()
            x = x.numpy()
            actual_grad = dfs.grad.data[ind].numpy()
            # Compare with expected gradient dx/ddf along constant cdf(x,df).
            cdf = scipy.stats.chi2.cdf
            pdf = scipy.stats.chi2.pdf
            eps = 0.01 * df / (1.0 + df ** 0.5)
            cdf_df = (cdf(x, df + eps) - cdf(x, df - eps)) / (2 * eps)
            cdf_x = pdf(x, df)
            expected_grad = -cdf_df / cdf_x
            rel_error = np.abs(actual_grad - expected_grad) / (expected_grad + 1e-30)
            self.assertLess(np.max(rel_error), 0.001, '\n'.join([
                'Bad gradient dx/ddf for x ~ Chi2({})'.format(df),
                'x {}'.format(x),
                'expected {}'.format(expected_grad),
                'actual {}'.format(actual_grad),
                'rel error {}'.format(rel_error),
                'max error {}'.format(rel_error.max()),
            ]))

    @unittest.skipIf(not TEST_NUMPY, "NumPy not found")
    def test_dirichlet_on_diagonal(self):
        num_samples = 20
        grid = [1e-1, 1e0, 1e1]
        for a0, a1, a2 in product(grid, grid, grid):
            alphas = Variable(torch.FloatTensor([[a0, a1, a2]] * num_samples), requires_grad=True)
            x = Dirichlet(alphas).rsample()[:, 0]
            x.sum().backward()
            x, ind = x.data.sort()
            x = x.numpy()
            actual_grad = alphas.grad.data[ind].numpy()[:, 0]
            # Compare with expected gradient dx/dalpha0 along constant cdf(x,alpha).
            # This reduces to a distribution Beta(alpha[0], alpha[1] + alpha[2]).
            cdf = scipy.stats.beta.cdf
            pdf = scipy.stats.beta.pdf
            alpha, beta = a0, a1 + a2
            eps = 0.01 * alpha / (1.0 + np.sqrt(alpha))
            cdf_alpha = (cdf(x, alpha + eps, beta) - cdf(x, alpha - eps, beta)) / (2 * eps)
            cdf_x = pdf(x, alpha, beta)
            expected_grad = -cdf_alpha / cdf_x
            rel_error = np.abs(actual_grad - expected_grad) / (expected_grad + 1e-30)
            self.assertLess(np.max(rel_error), 0.001, '\n'.join([
                'Bad gradient dx[0]/dalpha[0] for Dirichlet([{}, {}, {}])'.format(a0, a1, a2),
                'x {}'.format(x),
                'expected {}'.format(expected_grad),
                'actual {}'.format(actual_grad),
                'rel error {}'.format(rel_error),
                'max error {}'.format(rel_error.max()),
                'at x={}'.format(x[rel_error.argmax()]),
            ]))

    @unittest.skipIf(not TEST_NUMPY, "NumPy not found")
    def test_beta_wrt_alpha(self):
        num_samples = 20
        grid = [1e-2, 1e-1, 1e0, 1e1, 1e2]
        for con1, con0 in product(grid, grid):
            con1s = Variable(torch.FloatTensor([con1] * num_samples), requires_grad=True)
            con0s = Variable(torch.FloatTensor([con0] * num_samples).type_as(con1s))
            x = Beta(con1s, con0s).rsample()
            x.sum().backward()
            x, ind = x.data.sort()
            x = x.numpy()
            actual_grad = con1s.grad.data[ind].numpy()
            # Compare with expected gradient dx/dcon1 along constant cdf(x,con1,con0).
            cdf = scipy.stats.beta.cdf
            pdf = scipy.stats.beta.pdf
            eps = 0.01 * con1 / (1.0 + np.sqrt(con1))
            cdf_alpha = (cdf(x, con1 + eps, con0) - cdf(x, con1 - eps, con0)) / (2 * eps)
            cdf_x = pdf(x, con1, con0)
            expected_grad = -cdf_alpha / cdf_x
            rel_error = np.abs(actual_grad - expected_grad) / (expected_grad + 1e-30)
            self.assertLess(np.max(rel_error), 0.005, '\n'.join([
                'Bad gradient dx/dcon1 for x ~ Beta({}, {})'.format(con1, con0),
                'x {}'.format(x),
                'expected {}'.format(expected_grad),
                'actual {}'.format(actual_grad),
                'rel error {}'.format(rel_error),
                'max error {}'.format(rel_error.max()),
                'at x = {}'.format(x[rel_error.argmax()]),
            ]))

    @unittest.skipIf(not TEST_NUMPY, "NumPy not found")
    def test_beta_wrt_beta(self):
        num_samples = 20
        grid = [1e-2, 1e-1, 1e0, 1e1, 1e2]
        for con1, con0 in product(grid, grid):
            con0s = Variable(torch.FloatTensor([con0] * num_samples), requires_grad=True)
            con1s = Variable(torch.FloatTensor([con1] * num_samples).type_as(con0s))
            x = Beta(con1s, con0s).rsample()
            x.sum().backward()
            x, ind = x.data.sort()
            x = x.numpy()
            actual_grad = con0s.grad.data[ind].numpy()
            # Compare with expected gradient dx/dcon0 along constant cdf(x,con1,con0).
            cdf = scipy.stats.beta.cdf
            pdf = scipy.stats.beta.pdf
            eps = 0.01 * con0 / (1.0 + np.sqrt(con0))
            cdf_beta = (cdf(x, con1, con0 + eps) - cdf(x, con1, con0 - eps)) / (2 * eps)
            cdf_x = pdf(x, con1, con0)
            expected_grad = -cdf_beta / cdf_x
            rel_error = np.abs(actual_grad - expected_grad) / (expected_grad + 1e-30)
            self.assertLess(np.max(rel_error), 0.005, '\n'.join([
                'Bad gradient dx/dcon0 for x ~ Beta({}, {})'.format(con1, con0),
                'x {}'.format(x),
                'expected {}'.format(expected_grad),
                'actual {}'.format(actual_grad),
                'rel error {}'.format(rel_error),
                'max error {}'.format(rel_error.max()),
                'at x = {!r}'.format(x[rel_error.argmax()]),
            ]))

    def test_dirichlet_multivariate(self):
        alpha_crit = 0.25 * (5.0 ** 0.5 - 1.0)
        num_samples = 100000
        for shift in [-0.1, -0.05, -0.01, 0.0, 0.01, 0.05, 0.10]:
            alpha = alpha_crit + shift
            alpha = Variable(torch.FloatTensor([alpha]), requires_grad=True)
            alpha_vec = torch.cat([alpha, alpha, alpha.new([1])])
            z = Dirichlet(alpha_vec.expand(num_samples, 3)).rsample()
            mean_z3 = 1.0 / (2.0 * alpha + 1.0)
            loss = torch.pow(z[:, 2] - mean_z3, 2.0).mean()
            actual_grad = grad(loss, [alpha])[0].data
            # Compute expected gradient by hand.
            num = 1.0 - 2.0 * alpha - 4.0 * alpha**2
            den = (1.0 + alpha)**2 * (1.0 + 2.0 * alpha)**3
            expected_grad = (num / den).data
            self.assertEqual(actual_grad, expected_grad, 0.002, '\n'.join([
                "alpha = alpha_c + %.2g" % shift,
                "expected_grad: %.5g" % expected_grad,
                "actual_grad: %.5g" % actual_grad,
                "error = %.2g" % torch.abs(expected_grad - actual_grad).max(),
            ]))

    def test_dirichlet_tangent_field(self):
        num_samples = 20
        alpha_grid = [0.5, 1.0, 2.0]

        # v = dx/dalpha[0] is the reparameterized gradient aka tangent field.
        def compute_v(x, alpha):
            return torch.stack([
                _Dirichlet_backward(x, alpha, torch.eye(3, 3)[i].expand_as(x))[:, 0]
                for i in range(3)
            ], dim=-1)

        for a1, a2, a3 in product(alpha_grid, alpha_grid, alpha_grid):
            alpha = Variable(torch.Tensor([a1, a2, a3]).expand(num_samples, 3), requires_grad=True)
            x = Dirichlet(alpha).rsample()
            dlogp_da = grad([Dirichlet(alpha).log_prob(x.detach()).sum()],
                            [alpha], retain_graph=True)[0].data[:, 0]
            dlogp_dx = grad([Dirichlet(alpha.detach()).log_prob(x).sum()],
                            [x], retain_graph=True)[0].data
            v = torch.stack([grad([x[:, i].sum()], [alpha], retain_graph=True)[0].data[:, 0]
                             for i in range(3)], dim=-1)
            # Compute ramaining properties by finite difference.
            x = x.data
            alpha = alpha.data
            self.assertEqual(compute_v(x, alpha), v, message='Bug in compute_v() helper')
            # dx is an arbitrary orthonormal basis tangent to the simplex.
            dx = torch.Tensor([[2, -1, -1], [0, 1, -1]])
            dx /= dx.norm(2, -1, True)
            eps = 1e-2 * x.min(-1, True)[0]  # avoid boundary
            dv0 = (compute_v(x + eps * dx[0], alpha) - compute_v(x - eps * dx[0], alpha)) / (2 * eps)
            dv1 = (compute_v(x + eps * dx[1], alpha) - compute_v(x - eps * dx[1], alpha)) / (2 * eps)
            div_v = (dv0 * dx[0] + dv1 * dx[1]).sum(-1)
            # This is a modification of the standard continuity equation, using the product rule to allow
            # expression in terms of log_prob rather than the less numerically stable log_prob.exp().
            error = dlogp_da + (dlogp_dx * v).sum(-1) + div_v
            self.assertLess(torch.abs(error).max(), 0.005, '\n'.join([
                'Dirichlet([{}, {}, {}]) gradient violates continuity equation:'.format(a1, a2, a3),
                'error = {}'.format(error),
            ]))


class TestDistributionShapes(TestCase):
    def setUp(self):
        super(TestCase, self).setUp()
        self.scalar_sample = 1
        self.tensor_sample_1 = Variable(torch.ones(3, 2))
        self.tensor_sample_2 = Variable(torch.ones(3, 2, 3))

    def test_entropy_shape(self):
        for Dist, params in EXAMPLES:
            for i, param in enumerate(params):
                dist = Dist(**param)
                try:
                    actual_shape = dist.entropy().size()
                    expected_shape = dist.batch_shape
                    if not expected_shape:
                        expected_shape = torch.Size((1,))  # TODO Remove this once scalars are supported.
                    message = '{} example {}/{}, shape mismatch. expected {}, actual {}'.format(
                        Dist.__name__, i + 1, len(params), expected_shape, actual_shape)
                    self.assertEqual(actual_shape, expected_shape, message=message)
                except NotImplementedError:
                    continue

    def test_bernoulli_shape_scalar_params(self):
        bernoulli = Bernoulli(0.3)
        self.assertEqual(bernoulli._batch_shape, torch.Size())
        self.assertEqual(bernoulli._event_shape, torch.Size())
        self.assertEqual(bernoulli.sample().size(), torch.Size((1,)))
        self.assertEqual(bernoulli.sample((3, 2)).size(), torch.Size((3, 2)))
        self.assertRaises(ValueError, bernoulli.log_prob, self.scalar_sample)
        self.assertEqual(bernoulli.log_prob(self.tensor_sample_1).size(), torch.Size((3, 2)))
        self.assertEqual(bernoulli.log_prob(self.tensor_sample_2).size(), torch.Size((3, 2, 3)))

    def test_bernoulli_shape_tensor_params(self):
        bernoulli = Bernoulli(variable([[0.6, 0.3], [0.6, 0.3], [0.6, 0.3]]))
        self.assertEqual(bernoulli._batch_shape, torch.Size((3, 2)))
        self.assertEqual(bernoulli._event_shape, torch.Size(()))
        self.assertEqual(bernoulli.sample().size(), torch.Size((3, 2)))
        self.assertEqual(bernoulli.sample((3, 2)).size(), torch.Size((3, 2, 3, 2)))
        self.assertEqual(bernoulli.log_prob(self.tensor_sample_1).size(), torch.Size((3, 2)))
        self.assertRaises(ValueError, bernoulli.log_prob, self.tensor_sample_2)
        self.assertEqual(bernoulli.log_prob(Variable(torch.ones(3, 1, 1))).size(), torch.Size((3, 3, 2)))

    def test_geometric_shape_scalar_params(self):
        geometric = Geometric(0.3)
        self.assertEqual(geometric._batch_shape, torch.Size())
        self.assertEqual(geometric._event_shape, torch.Size())
        self.assertEqual(geometric.sample().size(), torch.Size((1,)))
        self.assertEqual(geometric.sample((3, 2)).size(), torch.Size((3, 2)))
        self.assertRaises(ValueError, geometric.log_prob, self.scalar_sample)
        self.assertEqual(geometric.log_prob(self.tensor_sample_1).size(), torch.Size((3, 2)))
        self.assertEqual(geometric.log_prob(self.tensor_sample_2).size(), torch.Size((3, 2, 3)))

    def test_geometric_shape_tensor_params(self):
        geometric = Geometric(variable([[0.6, 0.3], [0.6, 0.3], [0.6, 0.3]]))
        self.assertEqual(geometric._batch_shape, torch.Size((3, 2)))
        self.assertEqual(geometric._event_shape, torch.Size(()))
        self.assertEqual(geometric.sample().size(), torch.Size((3, 2)))
        self.assertEqual(geometric.sample((3, 2)).size(), torch.Size((3, 2, 3, 2)))
        self.assertEqual(geometric.log_prob(self.tensor_sample_1).size(), torch.Size((3, 2)))
        self.assertRaises(ValueError, geometric.log_prob, self.tensor_sample_2)
        self.assertEqual(geometric.log_prob(Variable(torch.ones(3, 1, 1))).size(), torch.Size((3, 3, 2)))

    def test_beta_shape_scalar_params(self):
        dist = Beta(0.1, 0.1)
        self.assertEqual(dist._batch_shape, torch.Size())
        self.assertEqual(dist._event_shape, torch.Size())
        self.assertEqual(dist.sample().size(), torch.Size((1,)))
        self.assertEqual(dist.sample((3, 2)).size(), torch.Size((3, 2)))
        self.assertRaises(ValueError, dist.log_prob, self.scalar_sample)
        self.assertEqual(dist.log_prob(self.tensor_sample_1).size(), torch.Size((3, 2)))
        self.assertEqual(dist.log_prob(self.tensor_sample_2).size(), torch.Size((3, 2, 3)))

    def test_beta_shape_tensor_params(self):
        dist = Beta(variable([[0.1, 0.2], [0.3, 0.4], [0.5, 0.6]]),
                    variable([[0.1, 0.2], [0.3, 0.4], [0.5, 0.6]]))
        self.assertEqual(dist._batch_shape, torch.Size((3, 2)))
        self.assertEqual(dist._event_shape, torch.Size(()))
        self.assertEqual(dist.sample().size(), torch.Size((3, 2)))
        self.assertEqual(dist.sample((3, 2)).size(), torch.Size((3, 2, 3, 2)))
        self.assertEqual(dist.log_prob(self.tensor_sample_1).size(), torch.Size((3, 2)))
        self.assertRaises(ValueError, dist.log_prob, self.tensor_sample_2)
        self.assertEqual(dist.log_prob(Variable(torch.ones(3, 1, 1))).size(), torch.Size((3, 3, 2)))

    def test_binomial_shape(self):
        dist = Binomial(10, variable([0.6, 0.3]))
        self.assertEqual(dist._batch_shape, torch.Size((2,)))
        self.assertEqual(dist._event_shape, torch.Size(()))
        self.assertEqual(dist.sample().size(), torch.Size((2,)))
        self.assertEqual(dist.sample((3, 2)).size(), torch.Size((3, 2, 2)))
        self.assertEqual(dist.log_prob(self.tensor_sample_1).size(), torch.Size((3, 2)))
        self.assertRaises(ValueError, dist.log_prob, self.tensor_sample_2)

    def test_multinomial_shape(self):
        dist = Multinomial(10, variable([[0.6, 0.3], [0.6, 0.3], [0.6, 0.3]]))
        self.assertEqual(dist._batch_shape, torch.Size((3,)))
        self.assertEqual(dist._event_shape, torch.Size((2,)))
        self.assertEqual(dist.sample().size(), torch.Size((3, 2)))
        self.assertEqual(dist.sample((3, 2)).size(), torch.Size((3, 2, 3, 2)))
        self.assertEqual(dist.log_prob(self.tensor_sample_1).size(), torch.Size((3,)))
        self.assertRaises(ValueError, dist.log_prob, self.tensor_sample_2)
        self.assertEqual(dist.log_prob(Variable(torch.ones(3, 1, 2))).size(), torch.Size((3, 3)))

    def test_categorical_shape(self):
        dist = Categorical(variable([[0.6, 0.3], [0.6, 0.3], [0.6, 0.3]]))
        self.assertEqual(dist._batch_shape, torch.Size((3,)))
        self.assertEqual(dist._event_shape, torch.Size(()))
        self.assertEqual(dist.sample().size(), torch.Size((3,)))
        self.assertEqual(dist.sample((3, 2)).size(), torch.Size((3, 2, 3,)))
        self.assertRaises(ValueError, dist.log_prob, self.tensor_sample_1)
        self.assertEqual(dist.log_prob(self.tensor_sample_2).size(), torch.Size((3, 2, 3)))
        self.assertEqual(dist.log_prob(Variable(torch.ones(3, 1))).size(), torch.Size((3, 3)))

    def test_one_hot_categorical_shape(self):
        dist = OneHotCategorical(variable([[0.6, 0.3], [0.6, 0.3], [0.6, 0.3]]))
        self.assertEqual(dist._batch_shape, torch.Size((3,)))
        self.assertEqual(dist._event_shape, torch.Size((2,)))
        self.assertEqual(dist.sample().size(), torch.Size((3, 2)))
        self.assertEqual(dist.sample((3, 2)).size(), torch.Size((3, 2, 3, 2)))
        self.assertEqual(dist.log_prob(self.tensor_sample_1).size(), torch.Size((3,)))
        self.assertRaises(ValueError, dist.log_prob, self.tensor_sample_2)
        self.assertEqual(dist.log_prob(dist.enumerate_support()).size(), torch.Size((2, 3)))
        self.assertEqual(dist.log_prob(Variable(torch.ones((3, 1, 2)))).size(), torch.Size((3, 3)))

    def test_cauchy_shape_scalar_params(self):
        cauchy = Cauchy(0, 1)
        self.assertEqual(cauchy._batch_shape, torch.Size())
        self.assertEqual(cauchy._event_shape, torch.Size())
        self.assertEqual(cauchy.sample().size(), torch.Size((1,)))
        self.assertEqual(cauchy.sample(torch.Size((3, 2))).size(), torch.Size((3, 2)))
        self.assertRaises(ValueError, cauchy.log_prob, self.scalar_sample)
        self.assertEqual(cauchy.log_prob(self.tensor_sample_1).size(), torch.Size((3, 2)))
        self.assertEqual(cauchy.log_prob(self.tensor_sample_2).size(), torch.Size((3, 2, 3)))

    def test_cauchy_shape_tensor_params(self):
        cauchy = Cauchy(variable([0, 0]), variable([1, 1]))
        self.assertEqual(cauchy._batch_shape, torch.Size((2,)))
        self.assertEqual(cauchy._event_shape, torch.Size(()))
        self.assertEqual(cauchy.sample().size(), torch.Size((2,)))
        self.assertEqual(cauchy.sample(torch.Size((3, 2))).size(), torch.Size((3, 2, 2)))
        self.assertEqual(cauchy.log_prob(self.tensor_sample_1).size(), torch.Size((3, 2)))
        self.assertRaises(ValueError, cauchy.log_prob, self.tensor_sample_2)
        self.assertEqual(cauchy.log_prob(Variable(torch.ones(2, 1))).size(), torch.Size((2, 2)))

    def test_dirichlet_shape(self):
        dist = Dirichlet(variable([[0.6, 0.3], [1.6, 1.3], [2.6, 2.3]]))
        self.assertEqual(dist._batch_shape, torch.Size((3,)))
        self.assertEqual(dist._event_shape, torch.Size((2,)))
        self.assertEqual(dist.sample().size(), torch.Size((3, 2)))
        self.assertEqual(dist.sample((5, 4)).size(), torch.Size((5, 4, 3, 2)))
        self.assertEqual(dist.log_prob(self.tensor_sample_1).size(), torch.Size((3,)))
        self.assertRaises(ValueError, dist.log_prob, self.tensor_sample_2)
        self.assertEqual(dist.log_prob(Variable(torch.ones((3, 1, 2)))).size(), torch.Size((3, 3)))

    def test_gamma_shape_scalar_params(self):
        gamma = Gamma(1, 1)
        self.assertEqual(gamma._batch_shape, torch.Size())
        self.assertEqual(gamma._event_shape, torch.Size())
        self.assertEqual(gamma.sample().size(), torch.Size((1,)))
        self.assertEqual(gamma.sample((3, 2)).size(), torch.Size((3, 2)))
        self.assertRaises(ValueError, gamma.log_prob, self.scalar_sample)
        self.assertEqual(gamma.log_prob(self.tensor_sample_1).size(), torch.Size((3, 2)))
        self.assertEqual(gamma.log_prob(self.tensor_sample_2).size(), torch.Size((3, 2, 3)))

    def test_gamma_shape_tensor_params(self):
        gamma = Gamma(variable([1, 1]), variable([1, 1]))
        self.assertEqual(gamma._batch_shape, torch.Size((2,)))
        self.assertEqual(gamma._event_shape, torch.Size(()))
        self.assertEqual(gamma.sample().size(), torch.Size((2,)))
        self.assertEqual(gamma.sample((3, 2)).size(), torch.Size((3, 2, 2)))
        self.assertEqual(gamma.log_prob(self.tensor_sample_1).size(), torch.Size((3, 2)))
        self.assertRaises(ValueError, gamma.log_prob, self.tensor_sample_2)
        self.assertEqual(gamma.log_prob(Variable(torch.ones(2, 1))).size(), torch.Size((2, 2)))

    def test_chi2_shape_scalar_params(self):
        chi2 = Chi2(1)
        self.assertEqual(chi2._batch_shape, torch.Size())
        self.assertEqual(chi2._event_shape, torch.Size())
        self.assertEqual(chi2.sample().size(), torch.Size((1,)))
        self.assertEqual(chi2.sample((3, 2)).size(), torch.Size((3, 2)))
        self.assertRaises(ValueError, chi2.log_prob, self.scalar_sample)
        self.assertEqual(chi2.log_prob(self.tensor_sample_1).size(), torch.Size((3, 2)))
        self.assertEqual(chi2.log_prob(self.tensor_sample_2).size(), torch.Size((3, 2, 3)))

    def test_chi2_shape_tensor_params(self):
        chi2 = Chi2(variable([1, 1]))
        self.assertEqual(chi2._batch_shape, torch.Size((2,)))
        self.assertEqual(chi2._event_shape, torch.Size(()))
        self.assertEqual(chi2.sample().size(), torch.Size((2,)))
        self.assertEqual(chi2.sample((3, 2)).size(), torch.Size((3, 2, 2)))
        self.assertEqual(chi2.log_prob(self.tensor_sample_1).size(), torch.Size((3, 2)))
        self.assertRaises(ValueError, chi2.log_prob, self.tensor_sample_2)
        self.assertEqual(chi2.log_prob(Variable(torch.ones(2, 1))).size(), torch.Size((2, 2)))

    def test_studentT_shape_scalar_params(self):
        st = StudentT(1)
        self.assertEqual(st._batch_shape, torch.Size())
        self.assertEqual(st._event_shape, torch.Size())
        self.assertEqual(st.sample().size(), torch.Size((1,)))
        self.assertEqual(st.sample((3, 2)).size(), torch.Size((3, 2)))
        self.assertRaises(ValueError, st.log_prob, self.scalar_sample)
        self.assertEqual(st.log_prob(self.tensor_sample_1).size(), torch.Size((3, 2)))
        self.assertEqual(st.log_prob(self.tensor_sample_2).size(), torch.Size((3, 2, 3)))

    def test_studentT_shape_tensor_params(self):
        st = StudentT(variable([1, 1]))
        self.assertEqual(st._batch_shape, torch.Size((2,)))
        self.assertEqual(st._event_shape, torch.Size(()))
        self.assertEqual(st.sample().size(), torch.Size((2,)))
        self.assertEqual(st.sample((3, 2)).size(), torch.Size((3, 2, 2)))
        self.assertEqual(st.log_prob(self.tensor_sample_1).size(), torch.Size((3, 2)))
        self.assertRaises(ValueError, st.log_prob, self.tensor_sample_2)
        self.assertEqual(st.log_prob(Variable(torch.ones(2, 1))).size(), torch.Size((2, 2)))

    def test_pareto_shape_scalar_params(self):
        pareto = Pareto(1, 1)
        self.assertEqual(pareto._batch_shape, torch.Size())
        self.assertEqual(pareto._event_shape, torch.Size())
        self.assertEqual(pareto.sample().size(), torch.Size((1,)))
        self.assertEqual(pareto.sample((3, 2)).size(), torch.Size((3, 2)))
        self.assertRaises(ValueError, pareto.log_prob, self.scalar_sample)
        self.assertEqual(pareto.log_prob(self.tensor_sample_1).size(), torch.Size((3, 2)))
        self.assertEqual(pareto.log_prob(self.tensor_sample_2).size(), torch.Size((3, 2, 3)))

    def test_normal_shape_scalar_params(self):
        normal = Normal(0, 1)
        self.assertEqual(normal._batch_shape, torch.Size())
        self.assertEqual(normal._event_shape, torch.Size())
        self.assertEqual(normal.sample().size(), torch.Size((1,)))
        self.assertEqual(normal.sample((3, 2)).size(), torch.Size((3, 2)))
        self.assertRaises(ValueError, normal.log_prob, self.scalar_sample)
        self.assertEqual(normal.log_prob(self.tensor_sample_1).size(), torch.Size((3, 2)))
        self.assertEqual(normal.log_prob(self.tensor_sample_2).size(), torch.Size((3, 2, 3)))

    def test_normal_shape_tensor_params(self):
        normal = Normal(variable([0, 0]), variable([1, 1]))
        self.assertEqual(normal._batch_shape, torch.Size((2,)))
        self.assertEqual(normal._event_shape, torch.Size(()))
        self.assertEqual(normal.sample().size(), torch.Size((2,)))
        self.assertEqual(normal.sample((3, 2)).size(), torch.Size((3, 2, 2)))
        self.assertEqual(normal.log_prob(self.tensor_sample_1).size(), torch.Size((3, 2)))
        self.assertRaises(ValueError, normal.log_prob, self.tensor_sample_2)
        self.assertEqual(normal.log_prob(Variable(torch.ones(2, 1))).size(), torch.Size((2, 2)))

    def test_uniform_shape_scalar_params(self):
        uniform = Uniform(0, 1)
        self.assertEqual(uniform._batch_shape, torch.Size())
        self.assertEqual(uniform._event_shape, torch.Size())
        self.assertEqual(uniform.sample().size(), torch.Size((1,)))
        self.assertEqual(uniform.sample(torch.Size((3, 2))).size(), torch.Size((3, 2)))
        self.assertRaises(ValueError, uniform.log_prob, self.scalar_sample)
        self.assertEqual(uniform.log_prob(self.tensor_sample_1).size(), torch.Size((3, 2)))
        self.assertEqual(uniform.log_prob(self.tensor_sample_2).size(), torch.Size((3, 2, 3)))

    def test_uniform_shape_tensor_params(self):
        uniform = Uniform(variable([0, 0]), variable([1, 1]))
        self.assertEqual(uniform._batch_shape, torch.Size((2,)))
        self.assertEqual(uniform._event_shape, torch.Size(()))
        self.assertEqual(uniform.sample().size(), torch.Size((2,)))
        self.assertEqual(uniform.sample(torch.Size((3, 2))).size(), torch.Size((3, 2, 2)))
        self.assertEqual(uniform.log_prob(self.tensor_sample_1).size(), torch.Size((3, 2)))
        self.assertRaises(ValueError, uniform.log_prob, self.tensor_sample_2)
        self.assertEqual(uniform.log_prob(Variable(torch.ones(2, 1))).size(), torch.Size((2, 2)))

    def test_exponential_shape_scalar_param(self):
        expon = Exponential(1.)
        self.assertEqual(expon._batch_shape, torch.Size())
        self.assertEqual(expon._event_shape, torch.Size())
        self.assertEqual(expon.sample().size(), torch.Size((1,)))
        self.assertEqual(expon.sample((3, 2)).size(), torch.Size((3, 2)))
        self.assertRaises(ValueError, expon.log_prob, self.scalar_sample)
        self.assertEqual(expon.log_prob(self.tensor_sample_1).size(), torch.Size((3, 2)))
        self.assertEqual(expon.log_prob(self.tensor_sample_2).size(), torch.Size((3, 2, 3)))

    def test_exponential_shape_tensor_param(self):
        expon = Exponential(variable([1, 1]))
        self.assertEqual(expon._batch_shape, torch.Size((2,)))
        self.assertEqual(expon._event_shape, torch.Size(()))
        self.assertEqual(expon.sample().size(), torch.Size((2,)))
        self.assertEqual(expon.sample((3, 2)).size(), torch.Size((3, 2, 2)))
        self.assertEqual(expon.log_prob(self.tensor_sample_1).size(), torch.Size((3, 2)))
        self.assertRaises(ValueError, expon.log_prob, self.tensor_sample_2)
        self.assertEqual(expon.log_prob(Variable(torch.ones(2, 2))).size(), torch.Size((2, 2)))

    def test_laplace_shape_scalar_params(self):
        laplace = Laplace(0, 1)
        self.assertEqual(laplace._batch_shape, torch.Size())
        self.assertEqual(laplace._event_shape, torch.Size())
        self.assertEqual(laplace.sample().size(), torch.Size((1,)))
        self.assertEqual(laplace.sample((3, 2)).size(), torch.Size((3, 2)))
        self.assertRaises(ValueError, laplace.log_prob, self.scalar_sample)
        self.assertEqual(laplace.log_prob(self.tensor_sample_1).size(), torch.Size((3, 2)))
        self.assertEqual(laplace.log_prob(self.tensor_sample_2).size(), torch.Size((3, 2, 3)))

    def test_laplace_shape_tensor_params(self):
        laplace = Laplace(variable([0, 0]), variable([1, 1]))
        self.assertEqual(laplace._batch_shape, torch.Size((2,)))
        self.assertEqual(laplace._event_shape, torch.Size(()))
        self.assertEqual(laplace.sample().size(), torch.Size((2,)))
        self.assertEqual(laplace.sample((3, 2)).size(), torch.Size((3, 2, 2)))
        self.assertEqual(laplace.log_prob(self.tensor_sample_1).size(), torch.Size((3, 2)))
        self.assertRaises(ValueError, laplace.log_prob, self.tensor_sample_2)
        self.assertEqual(laplace.log_prob(Variable(torch.ones(2, 1))).size(), torch.Size((2, 2)))


class TestKL(TestCase):

    def setUp(self):

        class Binomial30(Binomial):
            def __init__(self, probs):
                super(Binomial30, self).__init__(30, probs)

        # These are pairs of distributions with 4 x 4 parameters as specified.
        # The first of the pair e.g. bernoulli[0] varies column-wise and the second
        # e.g. bernoulli[1] varies row-wise; that way we test all param pairs.
        bernoulli = pairwise(Bernoulli, [0.1, 0.2, 0.6, 0.9])
        binomial30 = pairwise(Binomial30, [0.1, 0.2, 0.6, 0.9])
        beta = pairwise(Beta, [1.0, 2.5, 1.0, 2.5], [1.5, 1.5, 3.5, 3.5])
        chi2 = pairwise(Chi2, [1.0, 2.0, 2.5, 5.0])
        exponential = pairwise(Exponential, [1.0, 2.5, 5.0, 10.0])
        gamma = pairwise(Gamma, [1.0, 2.5, 1.0, 2.5], [1.5, 1.5, 3.5, 3.5])
        gumbel = pairwise(Gumbel, [-2.0, 4.0, -3.0, 6.0], [1.0, 2.5, 1.0, 2.5])
        laplace = pairwise(Laplace, [-2.0, 4.0, -3.0, 6.0], [1.0, 2.5, 1.0, 2.5])
        lognormal = pairwise(LogNormal, [-2.0, 2.0, -3.0, 3.0], [1.0, 2.0, 1.0, 2.0])
        halfnormal = pairwise(HalfNormal, [1.0, 2.0, 3.0, 4.0])
        normal = pairwise(Normal, [-2.0, 2.0, -3.0, 3.0], [1.0, 2.0, 1.0, 2.0])
        pareto = pairwise(Pareto, [2.5, 4.0, 2.5, 4.0], [2.25, 3.75, 2.25, 3.75])
        uniform_within_unit = pairwise(Uniform, [0.15, 0.95, 0.2, 0.8], [0.1, 0.9, 0.25, 0.75])
        uniform_positive = pairwise(Uniform, [1, 1.5, 2, 4], [1.2, 2.0, 3, 7])
        uniform_real = pairwise(Uniform, [-2, -1, 0, 2], [-1, 1, 1, 4])
        uniform_pareto = pairwise(Uniform, [6.5, 8.5, 6.5, 8.5], [7.5, 7.5, 9.5, 9.5])
        dirichlet = pairwise(Dirichlet, [[0.1, 0.2, 0.7],
                                         [0.5, 0.4, 0.1],
                                         [0.33, 0.33, 0.34],
                                         [0.2, 0.2, 0.4]])

        # These tests should pass with precision = 0.01, but that makes tests very expensive.
        # Instead, we test with precision = 0.2 and only test with higher precision locally
        # when adding a new KL implementation.
        # The following pairs are not tested due to very high variance of the monte carlo
        # estimator; their implementations have been reviewed with extra care:
        # - (pareto, normal)
        self.precision = 0.1  # Set this to 0.01 when testing a new KL implementation.
        self.max_samples = int(1e07)  # Increase this when testing at smaller precision.
        self.samples_per_batch = int(1e04)
        self.finite_examples = [
            (bernoulli, bernoulli),
            (beta, beta),
            (beta, chi2),
            (beta, exponential),
            (beta, gamma),
            (beta, normal),
            (binomial30, binomial30),
            (chi2, chi2),
            (chi2, exponential),
            (chi2, gamma),
            (chi2, normal),
            (dirichlet, dirichlet),
            (exponential, chi2),
            (exponential, exponential),
            (exponential, gamma),
            (exponential, gumbel),
            (exponential, normal),
            (gamma, chi2),
            (gamma, exponential),
            (gamma, gamma),
            (gamma, gumbel),
            (gamma, normal),
            (gumbel, gumbel),
            (gumbel, normal),
            (laplace, laplace),
            (lognormal, lognormal),
            (halfnormal, halfnormal),
            (laplace, normal),
            (normal, gumbel),
            (normal, normal),
            (pareto, chi2),
            (pareto, exponential),
            (pareto, gamma),
            (uniform_within_unit, beta),
            (uniform_positive, chi2),
            (uniform_positive, exponential),
            (uniform_positive, gamma),
            (uniform_real, gumbel),
            (uniform_real, normal),
            (uniform_pareto, pareto),
        ]

        self.infinite_examples = [
            (Beta(1, 2), Uniform(0.25, 1)),
            (Beta(1, 2), Uniform(0, 0.75)),
            (Beta(1, 2), Uniform(0.25, 0.75)),
            (Beta(1, 2), Pareto(1, 2)),
            (Binomial(31, 0.7), Binomial(30, 0.3)),
            (Chi2(1), Beta(2, 3)),
            (Chi2(1), Pareto(2, 3)),
            (Chi2(1), Uniform(-2, 3)),
            (Exponential(1), Beta(2, 3)),
            (Exponential(1), Pareto(2, 3)),
            (Exponential(1), Uniform(-2, 3)),
            (Gamma(1, 2), Beta(3, 4)),
            (Gamma(1, 2), Pareto(3, 4)),
            (Gamma(1, 2), Uniform(-3, 4)),
            (Gumbel(-1, 2), Beta(3, 4)),
            (Gumbel(-1, 2), Chi2(3)),
            (Gumbel(-1, 2), Exponential(3)),
            (Gumbel(-1, 2), Gamma(3, 4)),
            (Gumbel(-1, 2), Pareto(3, 4)),
            (Gumbel(-1, 2), Uniform(-3, 4)),
            (Laplace(-1, 2), Beta(3, 4)),
            (Laplace(-1, 2), Chi2(3)),
            (Laplace(-1, 2), Exponential(3)),
            (Laplace(-1, 2), Gamma(3, 4)),
            (Laplace(-1, 2), Pareto(3, 4)),
            (Laplace(-1, 2), Uniform(-3, 4)),
            (Normal(-1, 2), Beta(3, 4)),
            (Normal(-1, 2), Chi2(3)),
            (Normal(-1, 2), Exponential(3)),
            (Normal(-1, 2), Gamma(3, 4)),
            (Normal(-1, 2), Pareto(3, 4)),
            (Normal(-1, 2), Uniform(-3, 4)),
            (Pareto(2, 1), Chi2(3)),
            (Pareto(2, 1), Exponential(3)),
            (Pareto(2, 1), Gamma(3, 4)),
            (Pareto(1, 2), Normal(-3, 4)),
            (Pareto(1, 2), Pareto(3, 4)),
            (Uniform(-1, 1), Beta(2, 2)),
            (Uniform(0, 2), Beta(3, 4)),
            (Uniform(-1, 2), Beta(3, 4)),
            (Uniform(-1, 2), Chi2(3)),
            (Uniform(-1, 2), Exponential(3)),
            (Uniform(-1, 2), Gamma(3, 4)),
            (Uniform(-1, 2), Pareto(3, 4)),
        ]

    def test_kl_monte_carlo(self):
        set_rng_seed(0)  # see Note [Randomized statistical tests]
        for (p, _), (_, q) in self.finite_examples:
            print('Testing KL({}, {})'.format(type(p).__name__, type(q).__name__))
            actual = kl_divergence(p, q)
            numerator = 0
            denominator = 0
            while denominator < self.max_samples:
                x = p.sample(sample_shape=(self.samples_per_batch,))
                numerator += (p.log_prob(x) - q.log_prob(x)).sum(0)
                denominator += x.size(0)
                expected = numerator / denominator
                error = torch.abs(expected - actual) / (1 + expected)
                if error[error == error].max() < self.precision:
                    break
            self.assertLess(error[error == error].max(), self.precision, '\n'.join([
                'Incorrect KL({}, {}).'.format(type(p).__name__, type(q).__name__),
                'Expected ({} Monte Carlo samples): {}'.format(denominator, expected),
                'Actual (analytic): {}'.format(actual),
            ]))

    def test_kl_infinite(self):
        for p, q in self.infinite_examples:
            self.assertTrue((kl_divergence(p, q) == float('inf')).all(),
                            'Incorrect KL({}, {})'.format(type(p).__name__, type(q).__name__))

    def test_kl_shape(self):
        for Dist, params in EXAMPLES:
            for i, param in enumerate(params):
                dist = Dist(**param)
                try:
                    kl = kl_divergence(dist, dist)
                except NotImplementedError:
                    continue
                expected_shape = dist.batch_shape if dist.batch_shape else torch.Size([1])
                self.assertEqual(kl.shape, expected_shape, message='\n'.join([
                    '{} example {}/{}'.format(Dist.__name__, i, len(params)),
                    'Expected {}'.format(expected_shape),
                    'Actual {}'.format(kl.shape),
                ]))

    def test_entropy_monte_carlo(self):
        set_rng_seed(0)  # see Note [Randomized statistical tests]
        for Dist, params in EXAMPLES:
            for i, param in enumerate(params):
                dist = Dist(**param)
                try:
                    actual = dist.entropy()
                except NotImplementedError:
                    continue
                x = dist.sample(sample_shape=(50000,))
                expected = -dist.log_prob(x).mean(0)
                if isinstance(actual, Variable):
                    actual = actual.data
                    expected = expected.data
                ignore = (expected == float('inf'))
                expected[ignore] = actual[ignore]
                self.assertEqual(actual, expected, prec=0.2, message='\n'.join([
                    '{} example {}/{}, incorrect .entropy().'.format(Dist.__name__, i + 1, len(params)),
                    'Expected (monte carlo) {}'.format(expected),
                    'Actual (analytic) {}'.format(actual),
                    'max error = {}'.format(torch.abs(actual - expected).max()),
                ]))


class TestConstraints(TestCase):
    def test_params_contains(self):
        for Dist, params in EXAMPLES:
            for i, param in enumerate(params):
                dist = Dist(**param)
                for name, value in param.items():
                    if not (torch.is_tensor(value) or isinstance(value, Variable)):
                        value = torch.Tensor([value])
                    if Dist in (Categorical, OneHotCategorical, Multinomial) and name == 'probs':
                        # These distributions accept positive probs, but elsewhere we
                        # use a stricter constraint to the simplex.
                        value = value / value.sum(-1, True)
                    try:
                        constraint = dist.params[name]
                    except KeyError:
                        continue  # ignore optional parameters
                    if is_dependent(constraint):
                        continue
                    message = '{} example {}/{} parameter {} = {}'.format(
                        Dist.__name__, i + 1, len(params), name, value)
                    self.assertTrue(constraint.check(value).all(), msg=message)

    def test_support_contains(self):
        for Dist, params in EXAMPLES:
            self.assertIsInstance(Dist.support, Constraint)
            for i, param in enumerate(params):
                dist = Dist(**param)
                value = dist.sample()
                constraint = dist.support
                message = '{} example {}/{} sample = {}'.format(
                    Dist.__name__, i + 1, len(params), value)
                self.assertTrue(constraint.check(value).all(), msg=message)


class TestNumericalStability(TestCase):
    def _test_pdf_score(self,
                        dist_class,
                        x,
                        expected_value,
                        probs=None,
                        logits=None,
                        expected_gradient=None,
                        prec=1e-5):
        if probs is not None:
            p = Variable(probs, requires_grad=True)
            dist = dist_class(p)
        else:
            p = Variable(logits, requires_grad=True)
            dist = dist_class(logits=p)
        log_pdf = dist.log_prob(Variable(x))
        log_pdf.sum().backward()
        self.assertEqual(log_pdf.data,
                         expected_value,
                         prec=prec,
                         message='Incorrect value for tensor type: {}. Expected = {}, Actual = {}'
                         .format(type(x), expected_value, log_pdf.data))
        if expected_gradient is not None:
            self.assertEqual(p.grad.data,
                             expected_gradient,
                             prec=prec,
                             message='Incorrect gradient for tensor type: {}. Expected = {}, Actual = {}'
                             .format(type(x), expected_gradient, p.grad.data))

    def test_bernoulli_gradient(self):
        for tensor_type in [torch.FloatTensor, torch.DoubleTensor]:
            self._test_pdf_score(dist_class=Bernoulli,
                                 probs=tensor_type([0]),
                                 x=tensor_type([0]),
                                 expected_value=tensor_type([0]),
                                 expected_gradient=tensor_type([0]))

            self._test_pdf_score(dist_class=Bernoulli,
                                 probs=tensor_type([0]),
                                 x=tensor_type([1]),
                                 expected_value=tensor_type([_finfo(tensor_type([])).eps]).log(),
                                 expected_gradient=tensor_type([0]))

            self._test_pdf_score(dist_class=Bernoulli,
                                 probs=tensor_type([1e-4]),
                                 x=tensor_type([1]),
                                 expected_value=tensor_type([math.log(1e-4)]),
                                 expected_gradient=tensor_type([10000]))

            # Lower precision due to:
            # >>> 1 / (1 - torch.FloatTensor([0.9999]))
            # 9998.3408
            # [torch.FloatTensor of size 1]
            self._test_pdf_score(dist_class=Bernoulli,
                                 probs=tensor_type([1 - 1e-4]),
                                 x=tensor_type([0]),
                                 expected_value=tensor_type([math.log(1e-4)]),
                                 expected_gradient=tensor_type([-10000]),
                                 prec=2)

            self._test_pdf_score(dist_class=Bernoulli,
                                 logits=tensor_type([math.log(9999)]),
                                 x=tensor_type([0]),
                                 expected_value=tensor_type([math.log(1e-4)]),
                                 expected_gradient=tensor_type([-1]),
                                 prec=1e-3)

    def test_bernoulli_with_logits_underflow(self):
        for tensor_type, lim in ([(torch.FloatTensor, -1e38),
                                  (torch.DoubleTensor, -1e308)]):
            self._test_pdf_score(dist_class=Bernoulli,
                                 logits=tensor_type([lim]),
                                 x=tensor_type([0]),
                                 expected_value=tensor_type([0]),
                                 expected_gradient=tensor_type([0]))

    def test_bernoulli_with_logits_overflow(self):
        for tensor_type, lim in ([(torch.FloatTensor, 1e38),
                                  (torch.DoubleTensor, 1e308)]):
            self._test_pdf_score(dist_class=Bernoulli,
                                 logits=tensor_type([lim]),
                                 x=tensor_type([1]),
                                 expected_value=tensor_type([0]),
                                 expected_gradient=tensor_type([0]))

    def test_categorical_log_prob(self):
        for tensor_type in ([torch.FloatTensor, torch.DoubleTensor]):
            p = Variable(tensor_type([0, 1]), requires_grad=True)
            categorical = OneHotCategorical(p)
            log_pdf = categorical.log_prob(Variable(tensor_type([0, 1])))
            self.assertEqual(log_pdf.data[0], 0)

    def test_categorical_log_prob_with_logits(self):
        for tensor_type in ([torch.FloatTensor, torch.DoubleTensor]):
            p = Variable(tensor_type([-float('inf'), 0]), requires_grad=True)
            categorical = OneHotCategorical(logits=p)
            log_pdf_prob_1 = categorical.log_prob(Variable(tensor_type([0, 1])))
            self.assertEqual(log_pdf_prob_1.data[0], 0)
            log_pdf_prob_0 = categorical.log_prob(Variable(tensor_type([1, 0])))
            self.assertEqual(log_pdf_prob_0.data[0], -float('inf'), allow_inf=True)

    def test_multinomial_log_prob(self):
        for tensor_type in [torch.FloatTensor, torch.DoubleTensor]:
            p = Variable(tensor_type([0, 1]), requires_grad=True)
            s = Variable(tensor_type([0, 10]))
            multinomial = Multinomial(10, p)
            log_pdf = multinomial.log_prob(s)
            self.assertEqual(log_pdf.data[0], 0)

    def test_multinomial_log_prob_with_logits(self):
        for tensor_type in [torch.FloatTensor, torch.DoubleTensor]:
            p = Variable(tensor_type([-float('inf'), 0]), requires_grad=True)
            multinomial = Multinomial(10, logits=p)
            log_pdf_prob_1 = multinomial.log_prob(Variable(tensor_type([0, 10])))
            self.assertEqual(log_pdf_prob_1.data[0], 0)
            log_pdf_prob_0 = multinomial.log_prob(Variable(tensor_type([10, 0])))
            self.assertEqual(log_pdf_prob_0.data[0], -float('inf'), allow_inf=True)


class TestLazyLogitsInitialization(TestCase):
    def setUp(self):
        self.examples = [e for e in EXAMPLES if e.Dist in
                         (Categorical, OneHotCategorical, Bernoulli, Binomial, Multinomial)]

    def test_lazy_logits_initialization(self):
        for Dist, params in self.examples:
            param = params[0]
            if 'probs' in param:
                probs = param.pop('probs')
                param['logits'] = probs_to_logits(probs)
                dist = Dist(**param)
                shape = (1,) if not dist.event_shape else dist.event_shape
                dist.log_prob(Variable(torch.ones(shape)))
                message = 'Failed for {} example 0/{}'.format(Dist.__name__, len(params))
                self.assertFalse('probs' in vars(dist), msg=message)
                try:
                    dist.enumerate_support()
                except NotImplementedError:
                    pass
                self.assertFalse('probs' in vars(dist), msg=message)
                batch_shape, event_shape = dist.batch_shape, dist.event_shape
                self.assertFalse('probs' in vars(dist), msg=message)

    def test_lazy_probs_initialization(self):
        for Dist, params in self.examples:
            param = params[0]
            if 'probs' in param:
                dist = Dist(**param)
                dist.sample()
                message = 'Failed for {} example 0/{}'.format(Dist.__name__, len(params))
                self.assertFalse('logits' in vars(dist), msg=message)
                try:
                    dist.enumerate_support()
                except NotImplementedError:
                    pass
                self.assertFalse('logits' in vars(dist), msg=message)
                batch_shape, event_shape = dist.batch_shape, dist.event_shape
                self.assertFalse('logits' in vars(dist), msg=message)


class TestTransforms(TestCase):
    def setUp(self):
        self.univariate = [
            AbsTransform(),
            ExpTransform(),
            SigmoidTransform(),
            AffineTransform(Variable(torch.Tensor(5).normal_()),
                            Variable(torch.Tensor(5).normal_())),
            AffineTransform(Variable(torch.Tensor(4, 5).normal_()),
                            Variable(torch.Tensor(4, 5).normal_())),
            BoltzmannTransform(),
            StickBreakingTransform(),
        ]
        for t in self.univariate[:]:
            self.univariate.append(InverseTransform(t))

    def _generate_data(self, constraint):
        x = torch.Tensor(4, 5)
        if constraint is constraints.real:
            return x.normal_()
        elif constraint is constraints.positive:
            return x.normal_().exp()
        elif constraint is constraints.unit_interval:
            return x.uniform_()
        elif constraint is constraints.simplex:
            x = x.normal_().exp()
            x /= x.sum(-1, True)
            return x
        raise ValueError('Unsupported constraint: {}'.format(constraint))

    def test_forward_inverse_cache(self):
        for transform in self.univariate:
            x = Variable(self._generate_data(transform.domain), requires_grad=True)
            try:
                y = transform.forward(x)
            except NotImplementedError:
                continue
            x2 = transform.inverse(y)  # should be implemented at least by caching
            y2 = transform.forward(x2)  # should be implemented at least by caching
            if transform.bijective:
                # verify function inverse
                self.assertEqual(x2, x, message='\n'.join([
                    '{}.forward().inverse() error'.format(transform),
                    'x = {}'.format(x),
                    'y = .forward(x) = {}'.format(y),
                    'x2 = .inverse(y) = {}'.format(x2),
                ]))
            else:
                # verify weaker function pseudo-inverse
                self.assertEqual(y2, y, message='\n'.join([
                    '{}.forward().inverse().forward() error'.format(transform),
                    'x = {}'.format(x),
                    'y = .forward(x) = {}'.format(y),
                    'x2 = .inverse(y) = {}'.format(x2),
                    'y2 = .inverse(y) = {}'.format(y2),
                ]))

    def test_forward_inverse_no_cache(self):
        for transform in self.univariate:
            x = Variable(self._generate_data(transform.domain), requires_grad=True)
            try:
                y = transform.forward(x)
                x2 = transform.inverse(y.clone())  # bypass cache
                y2 = transform.forward(x2)
            except NotImplementedError:
                continue
            if transform.bijective:
                # verify function inverse
                self.assertEqual(x2, x, message='\n'.join([
                    '{}.forward().inverse() error'.format(transform),
                    'x = {}'.format(x),
                    'y = .forward(x) = {}'.format(y),
                    'x2 = .inverse(y) = {}'.format(x2),
                ]))
            else:
                # verify weaker function pseudo-inverse
                self.assertEqual(y2, y, message='\n'.join([
                    '{}.forward().inverse().forward() error'.format(transform),
                    'x = {}'.format(x),
                    'y = .forward(x) = {}'.format(y),
                    'x2 = .inverse(y) = {}'.format(x2),
                    'y2 = .inverse(y) = {}'.format(y2),
                ]))

    def test_univariate_forward_jacobian(self):
        for transform in self.univariate:
            x = Variable(self._generate_data(transform.domain), requires_grad=True)
            try:
                y = transform.forward(x)
                actual = transform.log_abs_det_jacobian(x, y)
            except NotImplementedError:
                continue
            expected = torch.abs(grad([y.sum()], [x])[0]).log()
            self.assertEqual(actual, expected, message='\n'.join([
                'Bad {}.log_abs_det_jacobian() disagrees with .forward()'.format(transform),
                'Expected: {}'.format(expected),
                'Actual: {}'.format(actual),
            ]))

    def test_univariate_inverse_jacobian(self):
        for transform in self.univariate:
            y = Variable(self._generate_data(transform.codomain), requires_grad=True)
            try:
                x = transform.inverse(y)
                actual = transform.log_abs_det_jacobian(x, y)
            except NotImplementedError:
                continue
            expected = -torch.abs(grad([x.sum()], [y])[0]).log()
            self.assertEqual(actual, expected, message='\n'.join([
                '{}.log_abs_det_jacobian() disagrees with .inverse()'.format(transform),
                'Expected: {}'.format(expected),
                'Actual: {}'.format(actual),
            ]))


if __name__ == '__main__':
    run_tests()<|MERGE_RESOLUTION|>--- conflicted
+++ resolved
@@ -29,8 +29,7 @@
 
 import torch
 from common import TestCase, run_tests, set_rng_seed
-<<<<<<< HEAD
-from torch.autograd import Variable, grad, gradcheck
+from torch.autograd import Variable, grad, gradcheck, variable
 from torch.distributions import (Bernoulli, Beta, Binomial, Categorical,
                                  Cauchy, Chi2, Dirichlet, Distribution,
                                  Exponential, FisherSnedecor, Gamma, Geometric,
@@ -38,15 +37,6 @@
                                  Multinomial, Normal, OneHotCategorical,
                                  Pareto, StudentT, Uniform, constraints,
                                  kl_divergence)
-=======
-from torch.autograd import Variable, grad, gradcheck, variable
-from torch.distributions import Distribution
-from torch.distributions import (Bernoulli, Beta, Binomial, Categorical, Cauchy, Chi2,
-                                 Dirichlet, Exponential, FisherSnedecor, Gamma, Geometric,
-                                 Gumbel, Laplace, Normal, OneHotCategorical, Multinomial, Pareto,
-                                 StudentT, Uniform, kl_divergence)
-from torch.distributions.dirichlet import _Dirichlet_backward
->>>>>>> c6a64f1a
 from torch.distributions.constraints import Constraint, is_dependent
 from torch.distributions.dirichlet import _Dirichlet_backward
 from torch.distributions.transforms import (AbsTransform, AffineTransform,
