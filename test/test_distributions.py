--- conflicted
+++ resolved
@@ -3030,15 +3030,10 @@
                 PowerTransform(exponent=torch.tensor(5).normal_(),
                                cache_size=cache_size),
                 SigmoidTransform(cache_size=cache_size),
-<<<<<<< HEAD
                 AffineTransform(0, 1, cache_size=cache_size),
                 AffineTransform(1, -2, cache_size=cache_size),
-                AffineTransform(variable(torch.Tensor(5).normal_()),
-                                variable(torch.Tensor(5).normal_()),
-=======
                 AffineTransform(torch.Tensor(5).normal_(),
                                 torch.Tensor(5).normal_(),
->>>>>>> 41c84ca7
                                 cache_size=cache_size),
                 AffineTransform(torch.Tensor(4, 5).normal_(),
                                 torch.Tensor(4, 5).normal_(),
