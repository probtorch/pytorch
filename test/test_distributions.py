"""
Note [Randomized statistical tests]
-----------------------------------

This note describes how to maintain tests in this file as random sources
change. This file contains two types of randomized tests:

1. The easier type of randomized test are tests that should always pass but are
   initialized with random data. If these fail something is wrong, but it's
   fine to use a fixed seed by inheriting from common.TestCase.

2. The trickier tests are statistical tests. These tests explicitly call
   set_rng_seed(n) and are marked "see Note [Randomized statistical tests]".
   These statistical tests have a known positive failure rate
   (we set failure_rate=1e-3 by default). We need to balance strength of these
   tests with annoyance of false alarms. One way that works is to specifically
   set seeds in each of the randomized tests. When a random generator
   occasionally changes (as in #4312 vectorizing the Box-Muller sampler), some
   of these statistical tests may (rarely) fail. If one fails in this case,
   it's fine to increment the seed of the failing test (but you shouldn't need
   to increment it more than once; otherwise something is probably actually
   wrong).
"""

import math
import unittest
from collections import namedtuple
from itertools import product

import torch
from common import TestCase, run_tests, set_rng_seed
from torch.autograd import Variable, grad, gradcheck
<<<<<<< HEAD
from torch.distributions import (Bernoulli, Beta, Categorical, Cauchy, Chi2,
                                 Dirichlet, Exponential, Gamma, Geometric, Gumbel, Laplace,
=======
from torch.distributions import (Bernoulli, Beta, Binomial, Categorical, Cauchy, Chi2,
                                 Dirichlet, Exponential, Gamma, Gumbel, Laplace,
>>>>>>> 8c2d35c7
                                 Normal, OneHotCategorical, Multinomial, Pareto,
                                 StudentT, Uniform, kl_divergence)
from torch.distributions.dirichlet import _Dirichlet_backward
from torch.distributions.constraints import Constraint, is_dependent
from torch.distributions.utils import _finfo, probs_to_logits, logits_to_probs

TEST_NUMPY = True
try:
    import numpy as np
    import scipy.stats
    import scipy.special
except ImportError:
    TEST_NUMPY = False


# Register all distributions for generic tests.
Example = namedtuple('Example', ['Dist', 'params'])
EXAMPLES = [
    Example(Bernoulli, [
        {'probs': Variable(torch.Tensor([0.7, 0.2, 0.4]), requires_grad=True)},
        {'probs': Variable(torch.Tensor([0.3]), requires_grad=True)},
        {'probs': 0.3},
    ]),
    Example(Geometric, [
        {'probs': Variable(torch.Tensor([0.7, 0.2, 0.4]), requires_grad=True)},
        {'probs': Variable(torch.Tensor([0.3]), requires_grad=True)},
        {'probs': 0.3},
    ]),
    Example(Beta, [
        {
            'concentration1': Variable(torch.exp(torch.randn(2, 3)), requires_grad=True),
            'concentration0': Variable(torch.exp(torch.randn(2, 3)), requires_grad=True),
        },
        {
            'concentration1': Variable(torch.exp(torch.randn(4)), requires_grad=True),
            'concentration0': Variable(torch.exp(torch.randn(4)), requires_grad=True),
        },
    ]),
    Example(Categorical, [
        {'probs': Variable(torch.Tensor([[0.1, 0.2, 0.3], [0.5, 0.3, 0.2]]), requires_grad=True)},
        {'probs': Variable(torch.Tensor([[1.0, 0.0], [0.0, 1.0]]), requires_grad=True)},
    ]),
    Example(Binomial, [
        {'probs': Variable(torch.Tensor([[0.1, 0.2, 0.3], [0.5, 0.3, 0.2]]), requires_grad=True), 'total_count': 10},
        {'probs': Variable(torch.Tensor([[1.0, 0.0], [0.0, 1.0]]), requires_grad=True), 'total_count': 10},
    ]),
    Example(Multinomial, [
        {'probs': Variable(torch.Tensor([[0.1, 0.2, 0.3], [0.5, 0.3, 0.2]]), requires_grad=True), 'total_count': 10},
        {'probs': Variable(torch.Tensor([[1.0, 0.0], [0.0, 1.0]]), requires_grad=True), 'total_count': 10},
    ]),
    Example(Cauchy, [
        {'loc': 0.0, 'scale': 1.0},
        {'loc': Variable(torch.Tensor([0.0])), 'scale': 1.0},
        {'loc': Variable(torch.Tensor([[0.0], [0.0]])),
         'scale': Variable(torch.Tensor([[1.0], [1.0]]))}
    ]),
    Example(Chi2, [
        {'df': Variable(torch.exp(torch.randn(2, 3)), requires_grad=True)},
        {'df': Variable(torch.exp(torch.randn(1)), requires_grad=True)},
    ]),
    Example(StudentT, [
        {'df': Variable(torch.exp(torch.randn(2, 3)), requires_grad=True)},
        {'df': Variable(torch.exp(torch.randn(1)), requires_grad=True)},
    ]),
    Example(Dirichlet, [
        {'concentration': Variable(torch.exp(torch.randn(2, 3)), requires_grad=True)},
        {'concentration': Variable(torch.exp(torch.randn(4)), requires_grad=True)},
    ]),
    Example(Exponential, [
        {'rate': Variable(torch.randn(5, 5).abs(), requires_grad=True)},
        {'rate': Variable(torch.randn(1).abs(), requires_grad=True)},
    ]),
    Example(Gamma, [
        {
            'concentration': Variable(torch.exp(torch.randn(2, 3)), requires_grad=True),
            'rate': Variable(torch.exp(torch.randn(2, 3)), requires_grad=True),
        },
        {
            'concentration': Variable(torch.exp(torch.randn(1)), requires_grad=True),
            'rate': Variable(torch.exp(torch.randn(1)), requires_grad=True),
        },
    ]),
    Example(Gumbel, [
        {
            'loc': Variable(torch.randn(5, 5), requires_grad=True),
            'scale': Variable(torch.randn(5, 5).abs(), requires_grad=True),
        },
        {
            'loc': Variable(torch.randn(1), requires_grad=True),
            'scale': Variable(torch.randn(1).abs(), requires_grad=True),
        },
    ]),
    Example(Laplace, [
        {
            'loc': Variable(torch.randn(5, 5), requires_grad=True),
            'scale': Variable(torch.randn(5, 5).abs(), requires_grad=True),
        },
        {
            'loc': Variable(torch.randn(1), requires_grad=True),
            'scale': Variable(torch.randn(1).abs(), requires_grad=True),
        },
        {
            'loc': torch.Tensor([1.0, 0.0]),
            'scale': torch.Tensor([1e-5, 1e-5]),
        },
    ]),
    Example(Normal, [
        {
            'loc': Variable(torch.randn(5, 5), requires_grad=True),
            'scale': Variable(torch.randn(5, 5).abs(), requires_grad=True),
        },
        {
            'loc': Variable(torch.randn(1), requires_grad=True),
            'scale': Variable(torch.randn(1).abs(), requires_grad=True),
        },
        {
            'loc': torch.Tensor([1.0, 0.0]),
            'scale': torch.Tensor([1e-5, 1e-5]),
        },
    ]),
    Example(OneHotCategorical, [
        {'probs': Variable(torch.Tensor([[0.1, 0.2, 0.3], [0.5, 0.3, 0.2]]), requires_grad=True)},
        {'probs': Variable(torch.Tensor([[1.0, 0.0], [0.0, 1.0]]), requires_grad=True)},
    ]),
    Example(Pareto, [
        {
            'scale': 1.0,
            'alpha': 1.0
        },
        {
            'scale': Variable(torch.randn(5, 5).abs(), requires_grad=True),
            'alpha': Variable(torch.randn(5, 5).abs(), requires_grad=True)
        },
        {
            'scale': torch.Tensor([1.0]),
            'alpha': 1.0
        }
    ]),
    Example(Uniform, [
        {
            'low': Variable(torch.zeros(5, 5), requires_grad=True),
            'high': Variable(torch.ones(5, 5), requires_grad=True),
        },
        {
            'low': Variable(torch.zeros(1), requires_grad=True),
            'high': Variable(torch.ones(1), requires_grad=True),
        },
        {
            'low': torch.Tensor([1.0, 1.0]),
            'high': torch.Tensor([2.0, 3.0]),
        },
    ]),
]


def unwrap(value):
    if isinstance(value, Variable):
        return value.data
    return value


class TestDistributions(TestCase):
    def _gradcheck_log_prob(self, dist_ctor, ctor_params):
        # performs gradient checks on log_prob
        distribution = dist_ctor(*ctor_params)
        s = distribution.sample()

        expected_shape = distribution.batch_shape + distribution.event_shape
        if not expected_shape:
            expected_shape = torch.Size((1,))  # Work around lack of scalars.
        self.assertEqual(s.size(), expected_shape)

        def apply_fn(*params):
            return dist_ctor(*params).log_prob(s)

        gradcheck(apply_fn, ctor_params, raise_exception=True)

    def _check_log_prob(self, dist, asset_fn):
        # checks that the log_prob matches a reference function
        s = dist.sample()
        log_probs = dist.log_prob(s)
        for i, (val, log_prob) in enumerate(zip(s.data.view(-1), log_probs.data.view(-1))):
            asset_fn(i, val, log_prob)

    def _check_sampler_sampler(self, torch_dist, ref_dist, message, multivariate=False,
                               num_samples=10000, failure_rate=1e-3):
        # Checks that the .sample() method matches a reference function.
        torch_samples = torch_dist.sample_n(num_samples).squeeze()
        if isinstance(torch_samples, Variable):
            torch_samples = torch_samples.data
        torch_samples = torch_samples.cpu().numpy()
        ref_samples = ref_dist.rvs(num_samples)
        if multivariate:
            # Project onto a random axis.
            axis = np.random.normal(size=torch_samples.shape[-1])
            axis /= np.linalg.norm(axis)
            torch_samples = np.dot(torch_samples, axis)
            ref_samples = np.dot(ref_samples, axis)
        samples = [(x, +1) for x in torch_samples] + [(x, -1) for x in ref_samples]
        samples.sort()
        samples = np.array(samples)[:, 1]

        # Aggragate into bins filled with roughly zero-mean unit-variance RVs.
        num_bins = 10
        samples_per_bin = len(samples) // num_bins
        bins = samples.reshape((num_bins, samples_per_bin)).mean(axis=1)
        stddev = samples_per_bin ** -0.5
        threshold = stddev * scipy.special.erfinv(1 - 2 * failure_rate / num_bins)
        message = '{}.sample() is biased:\n{}'.format(message, bins)
        for bias in bins:
            self.assertLess(-threshold, bias, message)
            self.assertLess(bias, threshold, message)

    def _check_enumerate_support(self, dist, examples):
        for param, expected in examples:
            param = torch.Tensor(param)
            expected = torch.Tensor(expected)
            actual = dist(param).enumerate_support()
            self.assertEqual(actual, expected)
            param = Variable(param)
            expected = Variable(expected)
            actual = dist(param).enumerate_support()
            self.assertEqual(actual, expected)

    def test_enumerate_support_type(self):
        for Dist, params in EXAMPLES:
            for i, param in enumerate(params):
                dist = Dist(**param)
                try:
                    self.assertTrue(type(unwrap(dist.sample())) is type(unwrap(dist.enumerate_support())),
                                    msg=('{} example {}/{}, return type mismatch between ' +
                                         'sample and enumerate_support.').format(Dist.__name__, i, len(params)))
                except NotImplementedError:
                    pass

    def test_bernoulli(self):
        p = Variable(torch.Tensor([0.7, 0.2, 0.4]), requires_grad=True)
        r = Variable(torch.Tensor([0.3]), requires_grad=True)
        s = 0.3
        self.assertEqual(Bernoulli(p).sample_n(8).size(), (8, 3))
        self.assertTrue(isinstance(Bernoulli(p).sample().data, torch.Tensor))
        self.assertEqual(Bernoulli(r).sample_n(8).size(), (8, 1))
        self.assertEqual(Bernoulli(r).sample().size(), (1,))
        self.assertEqual(Bernoulli(r).sample((3, 2)).size(), (3, 2, 1))
        self.assertEqual(Bernoulli(s).sample().size(), (1,))
        self._gradcheck_log_prob(Bernoulli, (p,))

        def ref_log_prob(idx, val, log_prob):
            prob = p.data[idx]
            self.assertEqual(log_prob, math.log(prob if val else 1 - prob))

        self._check_log_prob(Bernoulli(p), ref_log_prob)
        self._check_log_prob(Bernoulli(logits=p.log() - (-p).log1p()), ref_log_prob)
        self.assertRaises(NotImplementedError, Bernoulli(r).rsample)

        # check entropy computation
        self.assertEqual(Bernoulli(p).entropy().data, torch.Tensor([0.6108, 0.5004, 0.6730]), prec=1e-4)
        self.assertEqual(Bernoulli(torch.Tensor([0.0])).entropy(), torch.Tensor([0.0]))
        self.assertEqual(Bernoulli(s).entropy(), torch.Tensor([0.6108]), prec=1e-4)

    def test_bernoulli_enumerate_support(self):
        examples = [
            ([0.1], [[0], [1]]),
            ([0.1, 0.9], [[0, 0], [1, 1]]),
            ([[0.1, 0.2], [0.3, 0.4]], [[[0, 0], [0, 0]], [[1, 1], [1, 1]]]),
        ]
        self._check_enumerate_support(Bernoulli, examples)

    def test_bernoulli_3d(self):
        p = Variable(torch.Tensor(2, 3, 5).fill_(0.5), requires_grad=True)
        self.assertEqual(Bernoulli(p).sample().size(), (2, 3, 5))
        self.assertEqual(Bernoulli(p).sample(sample_shape=(2, 5)).size(),
                         (2, 5, 2, 3, 5))
        self.assertEqual(Bernoulli(p).sample_n(2).size(), (2, 2, 3, 5))

<<<<<<< HEAD
    def test_geometric(self):
        p = Variable(torch.Tensor([0.7, 0.2, 0.4]), requires_grad=True)
        r = Variable(torch.Tensor([0.3]), requires_grad=True)
        s = 0.3
        self.assertEqual(Geometric(p).sample_n(8).size(), (8, 3))
        self.assertEqual(Geometric(1).sample(), 0)
        self.assertEqual(Geometric(1).log_prob(torch.Tensor([1])), -float('inf'), allow_inf=True)
        self.assertEqual(Geometric(1).log_prob(torch.Tensor([0])), 0)
        self.assertTrue(isinstance(Geometric(p).sample().data, torch.Tensor))
        self.assertEqual(Geometric(r).sample_n(8).size(), (8, 1))
        self.assertEqual(Geometric(r).sample().size(), (1,))
        self.assertEqual(Geometric(r).sample((3, 2)).size(), (3, 2, 1))
        self.assertEqual(Geometric(s).sample().size(), (1,))
        self._gradcheck_log_prob(Geometric, (p,))
        self.assertRaises(AssertionError, lambda: Geometric(0))
        self.assertRaises(NotImplementedError, Geometric(r).rsample)

    @unittest.skipIf(not TEST_NUMPY, "NumPy not found")
    def test_geometric_log_prob_and_entropy(self):
        p = Variable(torch.Tensor([0.7, 0.2, 0.4]), requires_grad=True)
        s = 0.3

        def ref_log_prob(idx, val, log_prob):
            prob = p.data[idx]
            self.assertEqual(log_prob, scipy.stats.geom(prob, loc=-1).logpmf(val))

        self._check_log_prob(Geometric(p), ref_log_prob)
        self._check_log_prob(Geometric(logits=p.log() - (-p).log1p()), ref_log_prob)

        # check entropy computation
        self.assertEqual(Geometric(p).entropy().data, scipy.stats.geom(p.data.numpy(), loc=-1).entropy(), prec=1e-3)
        self.assertEqual(Geometric(s).entropy()[0], scipy.stats.geom(s, loc=-1).entropy().item(), prec=1e-3)
=======
    def test_binomial(self):
        p = Variable(torch.arange(0.05, 1, 0.1), requires_grad=True)
        for total_count in [1, 2, 10]:
            self._gradcheck_log_prob(lambda p: Binomial(total_count, p), [p])
            self._gradcheck_log_prob(lambda p: Binomial(total_count, None, p.log()), [p])
        self.assertRaises(NotImplementedError, Binomial(10, p).rsample)
        self.assertRaises(NotImplementedError, Binomial(10, p).entropy)

    @unittest.skipIf(not TEST_NUMPY, "NumPy not found")
    def test_binomial_log_prob(self):
        probs = Variable(torch.arange(0.05, 1, 0.1))
        for total_count in [1, 2, 10]:

            def ref_log_prob(idx, x, log_prob):
                p = probs.data.view(-1)[idx]
                expected = scipy.stats.binom(total_count, p).logpmf(x)
                self.assertAlmostEqual(log_prob, expected, places=3)

            self._check_log_prob(Binomial(total_count, probs), ref_log_prob)
            logits = probs_to_logits(probs, is_binary=True)
            self._check_log_prob(Binomial(total_count, logits=logits), ref_log_prob)

    def test_binomial_extreme_vals(self):
        total_count = 100
        bin0 = Binomial(total_count, 0)
        self.assertEqual(bin0.sample(), 0)
        self.assertAlmostEqual(bin0.log_prob(torch.Tensor([0]))[0], 0, places=3)
        self.assertEqual(bin0.log_prob(torch.Tensor([1])).exp()[0], 0, allow_inf=True)
        bin1 = Binomial(total_count, 1)
        self.assertEqual(bin1.sample(), total_count)
        self.assertAlmostEqual(bin1.log_prob(torch.Tensor([total_count]))[0], 0, places=3)
        self.assertEqual(bin1.log_prob(torch.Tensor([total_count - 1])).exp()[0], 0, allow_inf=True)
>>>>>>> 8c2d35c7

    def test_multinomial_1d(self):
        total_count = 10
        p = Variable(torch.Tensor([0.1, 0.2, 0.3]), requires_grad=True)
        self.assertEqual(Multinomial(total_count, p).sample().size(), (3,))
        self.assertEqual(Multinomial(total_count, p).sample((2, 2)).size(), (2, 2, 3))
        self.assertEqual(Multinomial(total_count, p).sample_n(1).size(), (1, 3))
        self._gradcheck_log_prob(lambda p: Multinomial(total_count, p), [p])
        self._gradcheck_log_prob(lambda p: Multinomial(total_count, None, p.log()), [p])
        self.assertRaises(NotImplementedError, Multinomial(10, p).rsample)

    @unittest.skipIf(not TEST_NUMPY, "NumPy not found")
    def test_multinomial_1d_log_prob(self):
        total_count = 10
        p = Variable(torch.Tensor([0.1, 0.2, 0.3]), requires_grad=True)
        dist = Multinomial(total_count, probs=p)
        x = dist.sample()
        log_prob = dist.log_prob(x)
        expected = torch.Tensor(scipy.stats.multinomial.logpmf(x.numpy(), n=total_count, p=dist.probs.detach().numpy()))
        self.assertEqual(log_prob.data, expected)

        dist = Multinomial(total_count, logits=p.log())
        x = dist.sample()
        log_prob = dist.log_prob(x)
        expected = torch.Tensor(scipy.stats.multinomial.logpmf(x.numpy(), n=total_count, p=dist.probs.detach().numpy()))
        self.assertEqual(log_prob.data, expected)

    def test_multinomial_2d(self):
        total_count = 10
        probabilities = [[0.1, 0.2, 0.3], [0.5, 0.3, 0.2]]
        probabilities_1 = [[1.0, 0.0], [0.0, 1.0]]
        p = Variable(torch.Tensor(probabilities), requires_grad=True)
        s = Variable(torch.Tensor(probabilities_1), requires_grad=True)
        self.assertEqual(Multinomial(total_count, p).sample().size(), (2, 3))
        self.assertEqual(Multinomial(total_count, p).sample(sample_shape=(3, 4)).size(), (3, 4, 2, 3))
        self.assertEqual(Multinomial(total_count, p).sample_n(6).size(), (6, 2, 3))
        set_rng_seed(0)
        self._gradcheck_log_prob(lambda p: Multinomial(total_count, p), [p])
        p.grad.zero_()
        self._gradcheck_log_prob(lambda p: Multinomial(total_count, None, p.log()), [p])

        # sample check for extreme value of probs
        self.assertEqual(Multinomial(total_count, s).sample().data,
                         torch.Tensor([[total_count, 0], [0, total_count]]))

        # check entropy computation
        self.assertRaises(NotImplementedError, Multinomial(10, p).entropy)

    def test_categorical_1d(self):
        p = Variable(torch.Tensor([0.1, 0.2, 0.3]), requires_grad=True)
        # TODO: this should return a 0-dim tensor once we have Scalar support
        self.assertEqual(Categorical(p).sample().size(), (1,))
        self.assertTrue(isinstance(Categorical(p).sample().data, torch.LongTensor))
        self.assertEqual(Categorical(p).sample((2, 2)).size(), (2, 2))
        self.assertEqual(Categorical(p).sample_n(1).size(), (1,))
        self._gradcheck_log_prob(Categorical, (p,))
        self.assertRaises(NotImplementedError, Categorical(p).rsample)

    def test_categorical_2d(self):
        probabilities = [[0.1, 0.2, 0.3], [0.5, 0.3, 0.2]]
        probabilities_1 = [[1.0, 0.0], [0.0, 1.0]]
        p = Variable(torch.Tensor(probabilities), requires_grad=True)
        s = Variable(torch.Tensor(probabilities_1), requires_grad=True)
        self.assertEqual(Categorical(p).sample().size(), (2,))
        self.assertEqual(Categorical(p).sample(sample_shape=(3, 4)).size(), (3, 4, 2))
        self.assertEqual(Categorical(p).sample_n(6).size(), (6, 2))
        self._gradcheck_log_prob(Categorical, (p,))

        # sample check for extreme value of probs
        set_rng_seed(0)
        self.assertEqual(Categorical(s).sample(sample_shape=(2,)).data,
                         torch.Tensor([[0, 1], [0, 1]]))

        def ref_log_prob(idx, val, log_prob):
            sample_prob = p.data[idx][val] / p.data[idx].sum()
            self.assertEqual(log_prob, math.log(sample_prob))

        self._check_log_prob(Categorical(p), ref_log_prob)
        self._check_log_prob(Categorical(logits=p.log()), ref_log_prob)

        # check entropy computation
        self.assertEqual(Categorical(p).entropy().data, torch.Tensor([1.0114, 1.0297]), prec=1e-4)
        self.assertEqual(Categorical(s).entropy().data, torch.Tensor([0.0, 0.0]))

    def test_categorical_enumerate_support(self):
        examples = [
            ([0.1, 0.2, 0.7], [0, 1, 2]),
            ([[0.1, 0.9], [0.3, 0.7]], [[0, 0], [1, 1]]),
        ]
        self._check_enumerate_support(Categorical, examples)

    def test_one_hot_categorical_1d(self):
        p = Variable(torch.Tensor([0.1, 0.2, 0.3]), requires_grad=True)
        self.assertEqual(OneHotCategorical(p).sample().size(), (3,))
        self.assertTrue(isinstance(OneHotCategorical(p).sample().data, torch.Tensor))
        self.assertEqual(OneHotCategorical(p).sample((2, 2)).size(), (2, 2, 3))
        self.assertEqual(OneHotCategorical(p).sample_n(1).size(), (1, 3))
        self._gradcheck_log_prob(OneHotCategorical, (p,))
        self.assertRaises(NotImplementedError, OneHotCategorical(p).rsample)

    def test_one_hot_categorical_2d(self):
        probabilities = [[0.1, 0.2, 0.3], [0.5, 0.3, 0.2]]
        probabilities_1 = [[1.0, 0.0], [0.0, 1.0]]
        p = Variable(torch.Tensor(probabilities), requires_grad=True)
        s = Variable(torch.Tensor(probabilities_1), requires_grad=True)
        self.assertEqual(OneHotCategorical(p).sample().size(), (2, 3))
        self.assertEqual(OneHotCategorical(p).sample(sample_shape=(3, 4)).size(), (3, 4, 2, 3))
        self.assertEqual(OneHotCategorical(p).sample_n(6).size(), (6, 2, 3))
        self._gradcheck_log_prob(OneHotCategorical, (p,))

        dist = OneHotCategorical(p)
        x = dist.sample()
        self.assertEqual(dist.log_prob(x), Categorical(p).log_prob(x.max(-1)[1]))

    def test_one_hot_categorical_enumerate_support(self):
        examples = [
            ([0.1, 0.2, 0.7], [[1, 0, 0], [0, 1, 0], [0, 0, 1]]),
            ([[0.1, 0.9], [0.3, 0.7]], [[[1, 0], [1, 0]], [[0, 1], [0, 1]]]),
        ]
        self._check_enumerate_support(OneHotCategorical, examples)

    def test_uniform(self):
        low = Variable(torch.zeros(5, 5), requires_grad=True)
        high = Variable(torch.ones(5, 5) * 3, requires_grad=True)
        low_1d = Variable(torch.zeros(1), requires_grad=True)
        high_1d = Variable(torch.ones(1) * 3, requires_grad=True)
        self.assertEqual(Uniform(low, high).sample().size(), (5, 5))
        self.assertEqual(Uniform(low, high).sample_n(7).size(), (7, 5, 5))
        self.assertEqual(Uniform(low_1d, high_1d).sample().size(), (1,))
        self.assertEqual(Uniform(low_1d, high_1d).sample_n(1).size(), (1, 1))
        self.assertEqual(Uniform(0.0, 1.0).sample_n(1).size(), (1,))

        # Check log_prob computation when value outside range
        uniform = Uniform(low_1d, high_1d)
        above_high = Variable(torch.Tensor([4.0]))
        below_low = Variable(torch.Tensor([-1.0]))
        self.assertEqual(uniform.log_prob(above_high).data[0], -float('inf'), allow_inf=True)
        self.assertEqual(uniform.log_prob(below_low).data[0], -float('inf'), allow_inf=True)

        set_rng_seed(1)
        self._gradcheck_log_prob(Uniform, (low, high))
        self._gradcheck_log_prob(Uniform, (low, 1.0))
        self._gradcheck_log_prob(Uniform, (0.0, high))

        state = torch.get_rng_state()
        rand = low.new(low.size()).uniform_()
        torch.set_rng_state(state)
        u = Uniform(low, high).rsample()
        u.backward(torch.ones_like(u))
        self.assertEqual(low.grad, 1 - rand)
        self.assertEqual(high.grad, rand)
        low.grad.zero_()
        high.grad.zero_()

    def test_cauchy(self):
        loc = Variable(torch.zeros(5, 5), requires_grad=True)
        scale = Variable(torch.ones(5, 5), requires_grad=True)
        loc_1d = Variable(torch.zeros(1), requires_grad=True)
        scale_1d = Variable(torch.ones(1), requires_grad=True)
        self.assertEqual(Cauchy(loc, scale).sample().size(), (5, 5))
        self.assertEqual(Cauchy(loc, scale).sample_n(7).size(), (7, 5, 5))
        self.assertEqual(Cauchy(loc_1d, scale_1d).sample().size(), (1,))
        self.assertEqual(Cauchy(loc_1d, scale_1d).sample_n(1).size(), (1, 1))
        self.assertEqual(Cauchy(0.0, 1.0).sample_n(1).size(), (1,))

        set_rng_seed(1)
        self._gradcheck_log_prob(Uniform, (loc, scale))
        self._gradcheck_log_prob(Uniform, (loc, 1.0))
        self._gradcheck_log_prob(Uniform, (0.0, scale))

        state = torch.get_rng_state()
        eps = loc.new(loc.size()).cauchy_()
        torch.set_rng_state(state)
        c = Cauchy(loc, scale).rsample()
        c.backward(torch.ones_like(c))
        self.assertEqual(loc.grad, torch.ones_like(scale))
        self.assertEqual(scale.grad, eps)
        loc.grad.zero_()
        scale.grad.zero_()

    def test_normal(self):
        loc = Variable(torch.randn(5, 5), requires_grad=True)
        scale = Variable(torch.randn(5, 5).abs(), requires_grad=True)
        loc_1d = Variable(torch.randn(1), requires_grad=True)
        scale_1d = Variable(torch.randn(1), requires_grad=True)
        loc_delta = torch.Tensor([1.0, 0.0])
        scale_delta = torch.Tensor([1e-5, 1e-5])
        self.assertEqual(Normal(loc, scale).sample().size(), (5, 5))
        self.assertEqual(Normal(loc, scale).sample_n(7).size(), (7, 5, 5))
        self.assertEqual(Normal(loc_1d, scale_1d).sample_n(1).size(), (1, 1))
        self.assertEqual(Normal(loc_1d, scale_1d).sample().size(), (1,))
        self.assertEqual(Normal(0.2, .6).sample_n(1).size(), (1,))
        self.assertEqual(Normal(-0.7, 50.0).sample_n(1).size(), (1,))

        # sample check for extreme value of mean, std
        set_rng_seed(1)
        self.assertEqual(Normal(loc_delta, scale_delta).sample(sample_shape=(1, 2)),
                         torch.Tensor([[[1.0, 0.0], [1.0, 0.0]]]),
                         prec=1e-4)

        self._gradcheck_log_prob(Normal, (loc, scale))
        self._gradcheck_log_prob(Normal, (loc, 1.0))
        self._gradcheck_log_prob(Normal, (0.0, scale))

        state = torch.get_rng_state()
        eps = torch.normal(torch.zeros_like(loc), torch.ones_like(scale))
        torch.set_rng_state(state)
        z = Normal(loc, scale).rsample()
        z.backward(torch.ones_like(z))
        self.assertEqual(loc.grad, torch.ones_like(loc))
        self.assertEqual(scale.grad, eps)
        loc.grad.zero_()
        scale.grad.zero_()
        self.assertEqual(z.size(), (5, 5))

        def ref_log_prob(idx, x, log_prob):
            m = loc.data.view(-1)[idx]
            s = scale.data.view(-1)[idx]
            expected = (math.exp(-(x - m) ** 2 / (2 * s ** 2)) /
                        math.sqrt(2 * math.pi * s ** 2))
            self.assertAlmostEqual(log_prob, math.log(expected), places=3)

        self._check_log_prob(Normal(loc, scale), ref_log_prob)

    @unittest.skipIf(not TEST_NUMPY, "NumPy not found")
    def test_normal_sample(self):
        set_rng_seed(0)  # see Note [Randomized statistical tests]
        for loc, scale in product([-1.0, 0.0, 1.0], [0.1, 1.0, 10.0]):
            self._check_sampler_sampler(Normal(loc, scale),
                                        scipy.stats.norm(loc=loc, scale=scale),
                                        'Normal(mean={}, std={})'.format(loc, scale))

    def test_exponential(self):
        rate = Variable(torch.randn(5, 5).abs(), requires_grad=True)
        rate_1d = Variable(torch.randn(1).abs(), requires_grad=True)
        self.assertEqual(Exponential(rate).sample().size(), (5, 5))
        self.assertEqual(Exponential(rate).sample((7,)).size(), (7, 5, 5))
        self.assertEqual(Exponential(rate_1d).sample((1,)).size(), (1, 1))
        self.assertEqual(Exponential(rate_1d).sample().size(), (1,))
        self.assertEqual(Exponential(0.2).sample((1,)).size(), (1,))
        self.assertEqual(Exponential(50.0).sample((1,)).size(), (1,))

        self._gradcheck_log_prob(Exponential, (rate,))
        state = torch.get_rng_state()
        eps = rate.new(rate.size()).exponential_()
        torch.set_rng_state(state)
        z = Exponential(rate).rsample()
        z.backward(torch.ones_like(z))
        self.assertEqual(rate.grad, -eps / rate**2)
        rate.grad.zero_()
        self.assertEqual(z.size(), (5, 5))

        def ref_log_prob(idx, x, log_prob):
            m = rate.data.view(-1)[idx]
            expected = math.log(m) - m * x
            self.assertAlmostEqual(log_prob, expected, places=3)

        self._check_log_prob(Exponential(rate), ref_log_prob)

    @unittest.skipIf(not TEST_NUMPY, "NumPy not found")
    def test_exponential_sample(self):
        set_rng_seed(1)  # see Note [Randomized statistical tests]
        for rate in [1e-5, 1.0, 10.]:
            self._check_sampler_sampler(Exponential(rate),
                                        scipy.stats.expon(scale=1. / rate),
                                        'Exponential(rate={})'.format(rate))

    def test_laplace(self):
        loc = Variable(torch.randn(5, 5), requires_grad=True)
        scale = Variable(torch.randn(5, 5).abs(), requires_grad=True)
        loc_1d = Variable(torch.randn(1), requires_grad=True)
        scale_1d = Variable(torch.randn(1), requires_grad=True)
        loc_delta = torch.Tensor([1.0, 0.0])
        scale_delta = torch.Tensor([1e-5, 1e-5])
        self.assertEqual(Laplace(loc, scale).sample().size(), (5, 5))
        self.assertEqual(Laplace(loc, scale).sample_n(7).size(), (7, 5, 5))
        self.assertEqual(Laplace(loc_1d, scale_1d).sample_n(1).size(), (1, 1))
        self.assertEqual(Laplace(loc_1d, scale_1d).sample().size(), (1,))
        self.assertEqual(Laplace(0.2, .6).sample_n(1).size(), (1,))
        self.assertEqual(Laplace(-0.7, 50.0).sample_n(1).size(), (1,))

        # sample check for extreme value of mean, std
        set_rng_seed(0)
        self.assertEqual(Laplace(loc_delta, scale_delta).sample(sample_shape=(1, 2)),
                         torch.Tensor([[[1.0, 0.0], [1.0, 0.0]]]),
                         prec=1e-4)

        self._gradcheck_log_prob(Laplace, (loc, scale))
        self._gradcheck_log_prob(Laplace, (loc, 1.0))
        self._gradcheck_log_prob(Laplace, (0.0, scale))

        state = torch.get_rng_state()
        eps = torch.ones_like(loc).uniform_(-.5, .5)
        torch.set_rng_state(state)
        z = Laplace(loc, scale).rsample()
        z.backward(torch.ones_like(z))
        self.assertEqual(loc.grad, torch.ones_like(loc))
        self.assertEqual(scale.grad, -eps.sign() * torch.log1p(-2 * eps.abs()))
        loc.grad.zero_()
        scale.grad.zero_()
        self.assertEqual(z.size(), (5, 5))

        def ref_log_prob(idx, x, log_prob):
            m = loc.data.view(-1)[idx]
            s = scale.data.view(-1)[idx]
            expected = (-math.log(2 * s) - abs(x - m) / s)
            self.assertAlmostEqual(log_prob, expected, places=3)

        self._check_log_prob(Laplace(loc, scale), ref_log_prob)

    @unittest.skipIf(not TEST_NUMPY, "NumPy not found")
    def test_laplace_sample(self):
        set_rng_seed(1)  # see Note [Randomized statistical tests]
        for loc, scale in product([-1.0, 0.0, 1.0], [0.1, 1.0, 10.0]):
            self._check_sampler_sampler(Laplace(loc, scale),
                                        scipy.stats.laplace(loc=loc, scale=scale),
                                        'Laplace(loc={}, scale={})'.format(loc, scale))

    @unittest.skipIf(not TEST_NUMPY, "NumPy not found")
    def test_gamma_shape(self):
        alpha = Variable(torch.exp(torch.randn(2, 3)), requires_grad=True)
        beta = Variable(torch.exp(torch.randn(2, 3)), requires_grad=True)
        alpha_1d = Variable(torch.exp(torch.randn(1)), requires_grad=True)
        beta_1d = Variable(torch.exp(torch.randn(1)), requires_grad=True)
        self.assertEqual(Gamma(alpha, beta).sample().size(), (2, 3))
        self.assertEqual(Gamma(alpha, beta).sample_n(5).size(), (5, 2, 3))
        self.assertEqual(Gamma(alpha_1d, beta_1d).sample_n(1).size(), (1, 1))
        self.assertEqual(Gamma(alpha_1d, beta_1d).sample().size(), (1,))
        self.assertEqual(Gamma(0.5, 0.5).sample().size(), (1,))
        self.assertEqual(Gamma(0.5, 0.5).sample_n(1).size(), (1,))

        def ref_log_prob(idx, x, log_prob):
            a = alpha.data.view(-1)[idx]
            b = beta.data.view(-1)[idx]
            expected = scipy.stats.gamma.logpdf(x, a, scale=1 / b)
            self.assertAlmostEqual(log_prob, expected, places=3)

        self._check_log_prob(Gamma(alpha, beta), ref_log_prob)

    @unittest.skipIf(not TEST_NUMPY, "NumPy not found")
    def test_gamma_sample(self):
        set_rng_seed(0)  # see Note [Randomized statistical tests]
        for alpha, beta in product([0.1, 1.0, 5.0], [0.1, 1.0, 10.0]):
            self._check_sampler_sampler(Gamma(alpha, beta),
                                        scipy.stats.gamma(alpha, scale=1.0 / beta),
                                        'Gamma(concentration={}, rate={})'.format(alpha, beta))

    @unittest.skipIf(not TEST_NUMPY, "NumPy not found")
    def test_pareto_shape(self):
        scale = Variable(torch.randn(2, 3).abs(), requires_grad=True)
        alpha = Variable(torch.randn(2, 3).abs(), requires_grad=True)
        scale_1d = torch.randn(1).abs()
        alpha_1d = torch.randn(1).abs()
        self.assertEqual(Pareto(scale, alpha).sample().size(), (2, 3))
        self.assertEqual(Pareto(scale, alpha).sample_n(5).size(), (5, 2, 3))
        self.assertEqual(Pareto(scale_1d, alpha_1d).sample_n(1).size(), (1, 1))
        self.assertEqual(Pareto(scale_1d, alpha_1d).sample().size(), (1,))
        self.assertEqual(Pareto(1.0, 1.0).sample().size(), (1,))
        self.assertEqual(Pareto(1.0, 1.0).sample_n(1).size(), (1,))

        def ref_log_prob(idx, x, log_prob):
            s = scale.data.view(-1)[idx]
            a = alpha.data.view(-1)[idx]
            expected = scipy.stats.pareto.logpdf(x, a, scale=s)
            self.assertAlmostEqual(log_prob, expected, places=3)

        self._check_log_prob(Pareto(scale, alpha), ref_log_prob)

    @unittest.skipIf(not TEST_NUMPY, "NumPy not found")
    def test_pareto_sample(self):
        set_rng_seed(1)  # see Note [Randomized statistical tests]
        for scale, alpha in product([0.1, 1.0, 5.0], [0.1, 1.0, 10.0]):
            self._check_sampler_sampler(Pareto(scale, alpha),
                                        scipy.stats.pareto(alpha, scale=scale),
                                        'Pareto(scale={}, alpha={})'.format(scale, alpha))

    @unittest.skipIf(not TEST_NUMPY, "NumPy not found")
    def test_gumbel_shape(self):
        loc = Variable(torch.randn(2, 3), requires_grad=True)
        scale = Variable(torch.randn(2, 3).abs(), requires_grad=True)
        loc_1d = torch.randn(1)
        scale_1d = torch.randn(1).abs()
        self.assertEqual(Gumbel(loc, scale).sample().size(), (2, 3))
        self.assertEqual(Gumbel(loc, scale).sample_n(5).size(), (5, 2, 3))
        self.assertEqual(Gumbel(loc_1d, scale_1d).sample().size(), (1,))
        self.assertEqual(Gumbel(loc_1d, scale_1d).sample_n(1).size(), (1, 1))
        self.assertEqual(Gumbel(1.0, 1.0).sample().size(), (1,))
        self.assertEqual(Gumbel(1.0, 1.0).sample_n(1).size(), (1,))

        def ref_log_prob(idx, x, log_prob):
            l = loc.data.view(-1)[idx]
            s = scale.data.view(-1)[idx]
            expected = scipy.stats.gumbel_r.logpdf(x, loc=l, scale=s)
            self.assertAlmostEqual(log_prob, expected, places=3)

        self._check_log_prob(Gumbel(loc, scale), ref_log_prob)

    @unittest.skipIf(not TEST_NUMPY, "NumPy not found")
    def test_gumbel_sample(self):
        set_rng_seed(1)  # see note [Randomized statistical tests]
        for loc, scale in product([-5.0, -1.0, -0.1, 0.1, 1.0, 5.0], [0.1, 1.0, 10.0]):
            self._check_sampler_sampler(Gumbel(loc, scale),
                                        scipy.stats.gumbel_r(loc=loc, scale=scale),
                                        'Gumbel(loc={}, scale={})'.format(loc, scale))

    @unittest.skipIf(not TEST_NUMPY, "NumPy not found")
    def test_chi2_shape(self):
        df = Variable(torch.exp(torch.randn(2, 3)), requires_grad=True)
        df_1d = Variable(torch.exp(torch.randn(1)), requires_grad=True)
        self.assertEqual(Chi2(df).sample().size(), (2, 3))
        self.assertEqual(Chi2(df).sample_n(5).size(), (5, 2, 3))
        self.assertEqual(Chi2(df_1d).sample_n(1).size(), (1, 1))
        self.assertEqual(Chi2(df_1d).sample().size(), (1,))
        self.assertEqual(Chi2(0.5).sample().size(), (1,))
        self.assertEqual(Chi2(0.5).sample_n(1).size(), (1,))

        def ref_log_prob(idx, x, log_prob):
            d = df.data.view(-1)[idx]
            expected = scipy.stats.chi2.logpdf(x, d)
            self.assertAlmostEqual(log_prob, expected, places=3)

        self._check_log_prob(Chi2(df), ref_log_prob)

    @unittest.skipIf(not TEST_NUMPY, "NumPy not found")
    def test_chi2_sample(self):
        set_rng_seed(0)  # see Note [Randomized statistical tests]
        for df in [0.1, 1.0, 5.0]:
            self._check_sampler_sampler(Chi2(df),
                                        scipy.stats.chi2(df),
                                        'Chi2(df={})'.format(df))

    @unittest.skipIf(not TEST_NUMPY, "Numpy not found")
    def test_studentT_shape(self):
        df = Variable(torch.exp(torch.randn(2, 3)), requires_grad=True)
        df_1d = Variable(torch.exp(torch.randn(1)), requires_grad=True)
        self.assertEqual(StudentT(df).sample().size(), (2, 3))
        self.assertEqual(StudentT(df).sample_n(5).size(), (5, 2, 3))
        self.assertEqual(StudentT(df_1d).sample_n(1).size(), (1, 1))
        self.assertEqual(StudentT(df_1d).sample().size(), (1,))
        self.assertEqual(StudentT(0.5).sample().size(), (1,))
        self.assertEqual(StudentT(0.5).sample_n(1).size(), (1,))

        def ref_log_prob(idx, x, log_prob):
            d = df.data.view(-1)[idx]
            expected = scipy.stats.t.logpdf(x, d)
            self.assertAlmostEqual(log_prob, expected, places=3)

        self._check_log_prob(StudentT(df), ref_log_prob)

    @unittest.skipIf(not TEST_NUMPY, "Numpy not found")
    def test_studentT_sample(self):
        set_rng_seed(11)  # see Note [Randomized statistical tests]
        for df, loc, scale in product([0.1, 1.0, 5.0, 10.0], [-1.0, 0.0, 1.0], [0.1, 1.0, 10.0]):
            self._check_sampler_sampler(StudentT(df=df, loc=loc, scale=scale),
                                        scipy.stats.t(df=df, loc=loc, scale=scale),
                                        'StudentT(df={}, loc={}, scale={})'.format(df, loc, scale))

    @unittest.skipIf(not TEST_NUMPY, "Numpy not found")
    def test_studentT_log_prob(self):
        set_rng_seed(0)  # see Note [Randomized statistical tests]
        num_samples = 10
        for df, loc, scale in product([0.1, 1.0, 5.0, 10.0], [-1.0, 0.0, 1.0], [0.1, 1.0, 10.0]):
            dist = StudentT(df=df, loc=loc, scale=scale)
            x = dist.sample((num_samples,))
            actual_log_prob = dist.log_prob(x)
            for i in range(num_samples):
                expected_log_prob = scipy.stats.t.logpdf(x[i], df=df, loc=loc, scale=scale)
                self.assertAlmostEqual(actual_log_prob[i], expected_log_prob, places=3)

    def test_dirichlet_shape(self):
        alpha = Variable(torch.exp(torch.randn(2, 3)), requires_grad=True)
        alpha_1d = Variable(torch.exp(torch.randn(4)), requires_grad=True)
        self.assertEqual(Dirichlet(alpha).sample().size(), (2, 3))
        self.assertEqual(Dirichlet(alpha).sample((5,)).size(), (5, 2, 3))
        self.assertEqual(Dirichlet(alpha_1d).sample().size(), (4,))
        self.assertEqual(Dirichlet(alpha_1d).sample((1,)).size(), (1, 4))

    @unittest.skipIf(not TEST_NUMPY, "NumPy not found")
    def test_dirichlet_log_prob(self):
        num_samples = 10
        alpha = torch.exp(torch.randn(5))
        dist = Dirichlet(alpha)
        x = dist.sample((num_samples,))
        actual_log_prob = dist.log_prob(x)
        for i in range(num_samples):
            expected_log_prob = scipy.stats.dirichlet.logpdf(x[i].numpy(), alpha.numpy())
            self.assertAlmostEqual(actual_log_prob[i], expected_log_prob, places=3)

    @unittest.skipIf(not TEST_NUMPY, "NumPy not found")
    def test_dirichlet_sample(self):
        set_rng_seed(0)  # see Note [Randomized statistical tests]
        alpha = torch.exp(torch.randn(3))
        self._check_sampler_sampler(Dirichlet(alpha),
                                    scipy.stats.dirichlet(alpha.numpy()),
                                    'Dirichlet(alpha={})'.format(list(alpha)),
                                    multivariate=True)

    def test_beta_shape(self):
        con1 = Variable(torch.exp(torch.randn(2, 3)), requires_grad=True)
        con0 = Variable(torch.exp(torch.randn(2, 3)), requires_grad=True)
        con1_1d = Variable(torch.exp(torch.randn(4)), requires_grad=True)
        con0_1d = Variable(torch.exp(torch.randn(4)), requires_grad=True)
        self.assertEqual(Beta(con1, con0).sample().size(), (2, 3))
        self.assertEqual(Beta(con1, con0).sample((5,)).size(), (5, 2, 3))
        self.assertEqual(Beta(con1_1d, con0_1d).sample().size(), (4,))
        self.assertEqual(Beta(con1_1d, con0_1d).sample((1,)).size(), (1, 4))
        self.assertEqual(Beta(0.1, 0.3).sample().size(), (1,))
        self.assertEqual(Beta(0.1, 0.3).sample((5,)).size(), (5,))

    @unittest.skipIf(not TEST_NUMPY, "NumPy not found")
    def test_beta_log_prob(self):
        for _ in range(100):
            con1 = np.exp(np.random.normal())
            con0 = np.exp(np.random.normal())
            dist = Beta(con1, con0)
            x = dist.sample()
            actual_log_prob = dist.log_prob(x).sum()
            expected_log_prob = scipy.stats.beta.logpdf(x, con1, con0)[0]
            self.assertAlmostEqual(actual_log_prob, expected_log_prob, places=3, allow_inf=True)

    @unittest.skipIf(not TEST_NUMPY, "NumPy not found")
    def test_beta_sample(self):
        set_rng_seed(1)  # see Note [Randomized statistical tests]
        for con1, con0 in product([0.1, 1.0, 10.0], [0.1, 1.0, 10.0]):
            self._check_sampler_sampler(Beta(con1, con0),
                                        scipy.stats.beta(con1, con0),
                                        'Beta(alpha={}, beta={})'.format(con1, con0))
        # Check that small alphas do not cause NANs.
        for Tensor in [torch.FloatTensor, torch.DoubleTensor]:
            x = Beta(Tensor([1e-6]), Tensor([1e-6])).sample()[0]
            self.assertTrue(np.isfinite(x) and x > 0, 'Invalid Beta.sample(): {}'.format(x))

    def test_valid_parameter_broadcasting(self):
        # Test correct broadcasting of parameter sizes for distributions that have multiple
        # parameters.
        # example type (distribution instance, expected sample shape)
        valid_examples = [
            (Normal(loc=torch.Tensor([0, 0]), scale=1),
             (2,)),
            (Normal(loc=0, scale=torch.Tensor([1, 1])),
             (2,)),
            (Normal(loc=torch.Tensor([0, 0]), scale=torch.Tensor([1])),
             (2,)),
            (Normal(loc=torch.Tensor([0, 0]), scale=torch.Tensor([[1], [1]])),
             (2, 2)),
            (Normal(loc=torch.Tensor([0, 0]), scale=torch.Tensor([[1]])),
             (1, 2)),
            (Normal(loc=torch.Tensor([0]), scale=torch.Tensor([[1]])),
             (1, 1)),
            (Gamma(concentration=torch.Tensor([1, 1]), rate=1),
             (2,)),
            (Gamma(concentration=1, rate=torch.Tensor([1, 1])),
             (2,)),
            (Gamma(concentration=torch.Tensor([1, 1]), rate=torch.Tensor([[1], [1], [1]])),
             (3, 2)),
            (Gamma(concentration=torch.Tensor([1, 1]), rate=torch.Tensor([[1], [1]])),
             (2, 2)),
            (Gamma(concentration=torch.Tensor([1, 1]), rate=torch.Tensor([[1]])),
             (1, 2)),
            (Gamma(concentration=torch.Tensor([1]), rate=torch.Tensor([[1]])),
             (1, 1)),
            (Gumbel(loc=torch.Tensor([0, 0]), scale=1),
             (2,)),
            (Gumbel(loc=0, scale=torch.Tensor([1, 1])),
             (2,)),
            (Gumbel(loc=torch.Tensor([0, 0]), scale=torch.Tensor([1])),
             (2,)),
            (Gumbel(loc=torch.Tensor([0, 0]), scale=torch.Tensor([[1], [1]])),
             (2, 2)),
            (Gumbel(loc=torch.Tensor([0, 0]), scale=torch.Tensor([[1]])),
             (1, 2)),
            (Gumbel(loc=torch.Tensor([0]), scale=torch.Tensor([[1]])),
             (1, 1)),
            (Laplace(loc=torch.Tensor([0, 0]), scale=1),
             (2,)),
            (Laplace(loc=0, scale=torch.Tensor([1, 1])),
             (2,)),
            (Laplace(loc=torch.Tensor([0, 0]), scale=torch.Tensor([1])),
             (2,)),
            (Laplace(loc=torch.Tensor([0, 0]), scale=torch.Tensor([[1], [1]])),
             (2, 2)),
            (Laplace(loc=torch.Tensor([0, 0]), scale=torch.Tensor([[1]])),
             (1, 2)),
            (Laplace(loc=torch.Tensor([0]), scale=torch.Tensor([[1]])),
             (1, 1)),
            (Pareto(scale=torch.Tensor([1, 1]), alpha=1),
             (2,)),
            (Pareto(scale=1, alpha=torch.Tensor([1, 1])),
             (2,)),
            (Pareto(scale=torch.Tensor([1, 1]), alpha=torch.Tensor([1])),
             (2,)),
            (Pareto(scale=torch.Tensor([1, 1]), alpha=torch.Tensor([[1], [1]])),
             (2, 2)),
            (Pareto(scale=torch.Tensor([1, 1]), alpha=torch.Tensor([[1]])),
             (1, 2)),
            (Pareto(scale=torch.Tensor([1]), alpha=torch.Tensor([[1]])),
             (1, 1)),
            (StudentT(df=torch.Tensor([1, 1]), loc=1),
             (2,)),
            (StudentT(df=1, scale=torch.Tensor([1, 1])),
             (2,)),
            (StudentT(df=torch.Tensor([1, 1]), loc=torch.Tensor([1])),
             (2,)),
            (StudentT(df=torch.Tensor([1, 1]), scale=torch.Tensor([[1], [1]])),
             (2, 2)),
            (StudentT(df=torch.Tensor([1, 1]), loc=torch.Tensor([[1]])),
             (1, 2)),
            (StudentT(df=torch.Tensor([1]), scale=torch.Tensor([[1]])),
             (1, 1)),
        ]

        for dist, expected_size in valid_examples:
            dist_sample_size = dist.sample().size()
            self.assertEqual(dist_sample_size, expected_size,
                             'actual size: {} != expected size: {}'.format(dist_sample_size, expected_size))

    def test_invalid_parameter_broadcasting(self):
        # invalid broadcasting cases; should throw error
        # example type (distribution class, distribution params)
        invalid_examples = [
            (Normal, {
                'loc': torch.Tensor([[0, 0]]),
                'scale': torch.Tensor([1, 1, 1, 1])
            }),
            (Normal, {
                'loc': torch.Tensor([[[0, 0, 0], [0, 0, 0]]]),
                'scale': torch.Tensor([1, 1])
            }),
            (Gumbel, {
                'loc': torch.Tensor([[0, 0]]),
                'scale': torch.Tensor([1, 1, 1, 1])
            }),
            (Gumbel, {
                'loc': torch.Tensor([[[0, 0, 0], [0, 0, 0]]]),
                'scale': torch.Tensor([1, 1])
            }),
            (Gamma, {
                'concentration': torch.Tensor([0, 0]),
                'rate': torch.Tensor([1, 1, 1])
            }),
            (Laplace, {
                'loc': torch.Tensor([0, 0]),
                'scale': torch.Tensor([1, 1, 1])
            }),
            (Pareto, {
                'scale': torch.Tensor([1, 1]),
                'alpha': torch.Tensor([1, 1, 1])
            }),
            (Pareto, {
                'scale': torch.Tensor([1, 1]),
                'alpha': torch.Tensor([1, 1, 1])
            }),
            (StudentT, {
                'df': torch.Tensor([1, 1]),
                'scale': torch.Tensor([1, 1, 1])
            }),
            (StudentT, {
                'df': torch.Tensor([1, 1]),
                'loc': torch.Tensor([1, 1, 1])
            })
        ]

        for dist, kwargs in invalid_examples:
            self.assertRaises(RuntimeError, dist, **kwargs)


# These tests are only needed for a few distributions that implement custom
# reparameterized gradients. Most .rsample() implementations simply rely on
# the reparameterization trick and do not need to be tested for accuracy.
class TestRsample(TestCase):
    @unittest.skipIf(not TEST_NUMPY, "NumPy not found")
    def test_gamma(self):
        num_samples = 100
        for alpha in [1e-2, 1e-1, 1e0, 1e1, 1e2, 1e3, 1e4]:
            alphas = Variable(torch.FloatTensor([alpha] * num_samples), requires_grad=True)
            betas = Variable(torch.ones(num_samples).type_as(alphas))
            x = Gamma(alphas, betas).rsample()
            x.sum().backward()
            x, ind = x.data.sort()
            x = x.numpy()
            actual_grad = alphas.grad.data[ind].numpy()
            # Compare with expected gradient dx/dalpha along constant cdf(x,alpha).
            cdf = scipy.stats.gamma.cdf
            pdf = scipy.stats.gamma.pdf
            eps = 0.01 * alpha / (1.0 + alpha ** 0.5)
            cdf_alpha = (cdf(x, alpha + eps) - cdf(x, alpha - eps)) / (2 * eps)
            cdf_x = pdf(x, alpha)
            expected_grad = -cdf_alpha / cdf_x
            rel_error = np.abs(actual_grad - expected_grad) / (expected_grad + 1e-30)
            self.assertLess(np.max(rel_error), 0.0005, '\n'.join([
                'Bad gradient dx/alpha for x ~ Gamma({}, 1)'.format(alpha),
                'x {}'.format(x),
                'expected {}'.format(expected_grad),
                'actual {}'.format(actual_grad),
                'rel error {}'.format(rel_error),
                'max error {}'.format(rel_error.max()),
                'at alpha={}, x={}'.format(alpha, x[rel_error.argmax()]),
            ]))

    @unittest.skipIf(not TEST_NUMPY, "NumPy not found")
    def test_chi2(self):
        num_samples = 100
        for df in [1e-2, 1e-1, 1e0, 1e1, 1e2, 1e3, 1e4]:
            dfs = Variable(torch.FloatTensor([df] * num_samples), requires_grad=True)
            x = Chi2(dfs).rsample()
            x.sum().backward()
            x, ind = x.data.sort()
            x = x.numpy()
            actual_grad = dfs.grad.data[ind].numpy()
            # Compare with expected gradient dx/ddf along constant cdf(x,df).
            cdf = scipy.stats.chi2.cdf
            pdf = scipy.stats.chi2.pdf
            eps = 0.01 * df / (1.0 + df ** 0.5)
            cdf_df = (cdf(x, df + eps) - cdf(x, df - eps)) / (2 * eps)
            cdf_x = pdf(x, df)
            expected_grad = -cdf_df / cdf_x
            rel_error = np.abs(actual_grad - expected_grad) / (expected_grad + 1e-30)
            self.assertLess(np.max(rel_error), 0.001, '\n'.join([
                'Bad gradient dx/ddf for x ~ Chi2({})'.format(df),
                'x {}'.format(x),
                'expected {}'.format(expected_grad),
                'actual {}'.format(actual_grad),
                'rel error {}'.format(rel_error),
                'max error {}'.format(rel_error.max()),
            ]))

    @unittest.skipIf(not TEST_NUMPY, "NumPy not found")
    def test_dirichlet_on_diagonal(self):
        num_samples = 20
        grid = [1e-1, 1e0, 1e1]
        for a0, a1, a2 in product(grid, grid, grid):
            alphas = Variable(torch.FloatTensor([[a0, a1, a2]] * num_samples), requires_grad=True)
            x = Dirichlet(alphas).rsample()[:, 0]
            x.sum().backward()
            x, ind = x.data.sort()
            x = x.numpy()
            actual_grad = alphas.grad.data[ind].numpy()[:, 0]
            # Compare with expected gradient dx/dalpha0 along constant cdf(x,alpha).
            # This reduces to a distribution Beta(alpha[0], alpha[1] + alpha[2]).
            cdf = scipy.stats.beta.cdf
            pdf = scipy.stats.beta.pdf
            alpha, beta = a0, a1 + a2
            eps = 0.01 * alpha / (1.0 + np.sqrt(alpha))
            cdf_alpha = (cdf(x, alpha + eps, beta) - cdf(x, alpha - eps, beta)) / (2 * eps)
            cdf_x = pdf(x, alpha, beta)
            expected_grad = -cdf_alpha / cdf_x
            rel_error = np.abs(actual_grad - expected_grad) / (expected_grad + 1e-30)
            self.assertLess(np.max(rel_error), 0.001, '\n'.join([
                'Bad gradient dx[0]/dalpha[0] for Dirichlet([{}, {}, {}])'.format(a0, a1, a2),
                'x {}'.format(x),
                'expected {}'.format(expected_grad),
                'actual {}'.format(actual_grad),
                'rel error {}'.format(rel_error),
                'max error {}'.format(rel_error.max()),
                'at x={}'.format(x[rel_error.argmax()]),
            ]))

    @unittest.skipIf(not TEST_NUMPY, "NumPy not found")
    def test_beta_wrt_alpha(self):
        num_samples = 20
        grid = [1e-2, 1e-1, 1e0, 1e1, 1e2]
        for con1, con0 in product(grid, grid):
            con1s = Variable(torch.FloatTensor([con1] * num_samples), requires_grad=True)
            con0s = Variable(torch.FloatTensor([con0] * num_samples).type_as(con1s))
            x = Beta(con1s, con0s).rsample()
            x.sum().backward()
            x, ind = x.data.sort()
            x = x.numpy()
            actual_grad = con1s.grad.data[ind].numpy()
            # Compare with expected gradient dx/dcon1 along constant cdf(x,con1,con0).
            cdf = scipy.stats.beta.cdf
            pdf = scipy.stats.beta.pdf
            eps = 0.01 * con1 / (1.0 + np.sqrt(con1))
            cdf_alpha = (cdf(x, con1 + eps, con0) - cdf(x, con1 - eps, con0)) / (2 * eps)
            cdf_x = pdf(x, con1, con0)
            expected_grad = -cdf_alpha / cdf_x
            rel_error = np.abs(actual_grad - expected_grad) / (expected_grad + 1e-30)
            self.assertLess(np.max(rel_error), 0.005, '\n'.join([
                'Bad gradient dx/dcon1 for x ~ Beta({}, {})'.format(con1, con0),
                'x {}'.format(x),
                'expected {}'.format(expected_grad),
                'actual {}'.format(actual_grad),
                'rel error {}'.format(rel_error),
                'max error {}'.format(rel_error.max()),
                'at x = {}'.format(x[rel_error.argmax()]),
            ]))

    @unittest.skipIf(not TEST_NUMPY, "NumPy not found")
    def test_beta_wrt_beta(self):
        num_samples = 20
        grid = [1e-2, 1e-1, 1e0, 1e1, 1e2]
        for con1, con0 in product(grid, grid):
            con0s = Variable(torch.FloatTensor([con0] * num_samples), requires_grad=True)
            con1s = Variable(torch.FloatTensor([con1] * num_samples).type_as(con0s))
            x = Beta(con1s, con0s).rsample()
            x.sum().backward()
            x, ind = x.data.sort()
            x = x.numpy()
            actual_grad = con0s.grad.data[ind].numpy()
            # Compare with expected gradient dx/dcon0 along constant cdf(x,con1,con0).
            cdf = scipy.stats.beta.cdf
            pdf = scipy.stats.beta.pdf
            eps = 0.01 * con0 / (1.0 + np.sqrt(con0))
            cdf_beta = (cdf(x, con1, con0 + eps) - cdf(x, con1, con0 - eps)) / (2 * eps)
            cdf_x = pdf(x, con1, con0)
            expected_grad = -cdf_beta / cdf_x
            rel_error = np.abs(actual_grad - expected_grad) / (expected_grad + 1e-30)
            self.assertLess(np.max(rel_error), 0.005, '\n'.join([
                'Bad gradient dx/dcon0 for x ~ Beta({}, {})'.format(con1, con0),
                'x {}'.format(x),
                'expected {}'.format(expected_grad),
                'actual {}'.format(actual_grad),
                'rel error {}'.format(rel_error),
                'max error {}'.format(rel_error.max()),
                'at x = {!r}'.format(x[rel_error.argmax()]),
            ]))

    def test_dirichlet_multivariate(self):
        alpha_crit = 0.25 * (5.0 ** 0.5 - 1.0)
        num_samples = 100000
        for shift in [-0.1, -0.05, -0.01, 0.0, 0.01, 0.05, 0.10]:
            alpha = alpha_crit + shift
            alpha = Variable(torch.FloatTensor([alpha]), requires_grad=True)
            alpha_vec = torch.cat([alpha, alpha, alpha.new([1])])
            z = Dirichlet(alpha_vec.expand(num_samples, 3)).rsample()
            mean_z3 = 1.0 / (2.0 * alpha + 1.0)
            loss = torch.pow(z[:, 2] - mean_z3, 2.0).mean()
            actual_grad = grad(loss, [alpha])[0].data
            # Compute expected gradient by hand.
            num = 1.0 - 2.0 * alpha - 4.0 * alpha**2
            den = (1.0 + alpha)**2 * (1.0 + 2.0 * alpha)**3
            expected_grad = (num / den).data
            self.assertEqual(actual_grad, expected_grad, 0.002, '\n'.join([
                "alpha = alpha_c + %.2g" % shift,
                "expected_grad: %.5g" % expected_grad,
                "actual_grad: %.5g" % actual_grad,
                "error = %.2g" % torch.abs(expected_grad - actual_grad).max(),
            ]))

    def test_dirichlet_tangent_field(self):
        num_samples = 20
        alpha_grid = [0.5, 1.0, 2.0]

        # v = dx/dalpha[0] is the reparameterized gradient aka tangent field.
        def compute_v(x, alpha):
            return torch.stack([
                _Dirichlet_backward(x, alpha, torch.eye(3, 3)[i].expand_as(x))[:, 0]
                for i in range(3)
            ], dim=-1)

        for a1, a2, a3 in product(alpha_grid, alpha_grid, alpha_grid):
            alpha = Variable(torch.Tensor([a1, a2, a3]).expand(num_samples, 3), requires_grad=True)
            x = Dirichlet(alpha).rsample()
            dlogp_da = grad([Dirichlet(alpha).log_prob(x.detach()).sum()],
                            [alpha], retain_graph=True)[0].data[:, 0]
            dlogp_dx = grad([Dirichlet(alpha.detach()).log_prob(x).sum()],
                            [x], retain_graph=True)[0].data
            v = torch.stack([grad([x[:, i].sum()], [alpha], retain_graph=True)[0].data[:, 0]
                             for i in range(3)], dim=-1)
            # Compute ramaining properties by finite difference.
            x = x.data
            alpha = alpha.data
            self.assertEqual(compute_v(x, alpha), v, message='Bug in compute_v() helper')
            # dx is an arbitrary orthonormal basis tangent to the simplex.
            dx = torch.Tensor([[2, -1, -1], [0, 1, -1]])
            dx /= dx.norm(2, -1, True)
            eps = 1e-2 * x.min(-1, True)[0]  # avoid boundary
            dv0 = (compute_v(x + eps * dx[0], alpha) - compute_v(x - eps * dx[0], alpha)) / (2 * eps)
            dv1 = (compute_v(x + eps * dx[1], alpha) - compute_v(x - eps * dx[1], alpha)) / (2 * eps)
            div_v = (dv0 * dx[0] + dv1 * dx[1]).sum(-1)
            # This is a modification of the standard continuity equation, using the product rule to allow
            # expression in terms of log_prob rather than the less numerically stable log_prob.exp().
            error = dlogp_da + (dlogp_dx * v).sum(-1) + div_v
            self.assertLess(torch.abs(error).max(), 0.005, '\n'.join([
                'Dirichlet([{}, {}, {}]) gradient violates continuity equation:'.format(a1, a2, a3),
                'error = {}'.format(error),
            ]))


class TestDistributionShapes(TestCase):
    def setUp(self):
        super(TestCase, self).setUp()
        self.scalar_sample = 1
        self.tensor_sample_1 = torch.ones(3, 2)
        self.tensor_sample_2 = torch.ones(3, 2, 3)

    def test_entropy_shape(self):
        for Dist, params in EXAMPLES:
            for i, param in enumerate(params):
                dist = Dist(**param)
                try:
                    actual_shape = dist.entropy().size()
                    expected_shape = dist._batch_shape
                    if not expected_shape:
                        expected_shape = torch.Size((1,))  # TODO Remove this once scalars are supported.
                    message = '{} example {}/{}, shape mismatch. expected {}, actual {}'.format(
                        Dist.__name__, i, len(params), expected_shape, actual_shape)
                    self.assertEqual(actual_shape, expected_shape, message=message)
                except NotImplementedError:
                    continue

    def test_bernoulli_shape_scalar_params(self):
        bernoulli = Bernoulli(0.3)
        self.assertEqual(bernoulli._batch_shape, torch.Size())
        self.assertEqual(bernoulli._event_shape, torch.Size())
        self.assertEqual(bernoulli.sample().size(), torch.Size((1,)))
        self.assertEqual(bernoulli.sample((3, 2)).size(), torch.Size((3, 2)))
        self.assertRaises(ValueError, bernoulli.log_prob, self.scalar_sample)
        self.assertEqual(bernoulli.log_prob(self.tensor_sample_1).size(), torch.Size((3, 2)))
        self.assertEqual(bernoulli.log_prob(self.tensor_sample_2).size(), torch.Size((3, 2, 3)))

    def test_bernoulli_shape_tensor_params(self):
        bernoulli = Bernoulli(torch.Tensor([[0.6, 0.3], [0.6, 0.3], [0.6, 0.3]]))
        self.assertEqual(bernoulli._batch_shape, torch.Size((3, 2)))
        self.assertEqual(bernoulli._event_shape, torch.Size(()))
        self.assertEqual(bernoulli.sample().size(), torch.Size((3, 2)))
        self.assertEqual(bernoulli.sample((3, 2)).size(), torch.Size((3, 2, 3, 2)))
        self.assertEqual(bernoulli.log_prob(self.tensor_sample_1).size(), torch.Size((3, 2)))
        self.assertRaises(ValueError, bernoulli.log_prob, self.tensor_sample_2)
        self.assertEqual(bernoulli.log_prob(torch.ones(3, 1, 1)).size(), torch.Size((3, 3, 2)))

    def test_geometric_shape_scalar_params(self):
        geometric = Geometric(0.3)
        self.assertEqual(geometric._batch_shape, torch.Size())
        self.assertEqual(geometric._event_shape, torch.Size())
        self.assertEqual(geometric.sample().size(), torch.Size((1,)))
        self.assertEqual(geometric.sample((3, 2)).size(), torch.Size((3, 2)))
        self.assertRaises(ValueError, geometric.log_prob, self.scalar_sample)
        self.assertEqual(geometric.log_prob(self.tensor_sample_1).size(), torch.Size((3, 2)))
        self.assertEqual(geometric.log_prob(self.tensor_sample_2).size(), torch.Size((3, 2, 3)))

    def test_geometric_shape_tensor_params(self):
        geometric = Geometric(torch.Tensor([[0.6, 0.3], [0.6, 0.3], [0.6, 0.3]]))
        self.assertEqual(geometric._batch_shape, torch.Size((3, 2)))
        self.assertEqual(geometric._event_shape, torch.Size(()))
        self.assertEqual(geometric.sample().size(), torch.Size((3, 2)))
        self.assertEqual(geometric.sample((3, 2)).size(), torch.Size((3, 2, 3, 2)))
        self.assertEqual(geometric.log_prob(self.tensor_sample_1).size(), torch.Size((3, 2)))
        self.assertRaises(ValueError, geometric.log_prob, self.tensor_sample_2)
        self.assertEqual(geometric.log_prob(torch.ones(3, 1, 1)).size(), torch.Size((3, 3, 2)))

    def test_beta_shape_scalar_params(self):
        dist = Beta(0.1, 0.1)
        self.assertEqual(dist._batch_shape, torch.Size())
        self.assertEqual(dist._event_shape, torch.Size())
        self.assertEqual(dist.sample().size(), torch.Size((1,)))
        self.assertEqual(dist.sample((3, 2)).size(), torch.Size((3, 2)))
        self.assertRaises(ValueError, dist.log_prob, self.scalar_sample)
        self.assertEqual(dist.log_prob(self.tensor_sample_1).size(), torch.Size((3, 2)))
        self.assertEqual(dist.log_prob(self.tensor_sample_2).size(), torch.Size((3, 2, 3)))

    def test_beta_shape_tensor_params(self):
        dist = Beta(torch.Tensor([[0.1, 0.2], [0.3, 0.4], [0.5, 0.6]]),
                    torch.Tensor([[0.1, 0.2], [0.3, 0.4], [0.5, 0.6]]))
        self.assertEqual(dist._batch_shape, torch.Size((3, 2)))
        self.assertEqual(dist._event_shape, torch.Size(()))
        self.assertEqual(dist.sample().size(), torch.Size((3, 2)))
        self.assertEqual(dist.sample((3, 2)).size(), torch.Size((3, 2, 3, 2)))
        self.assertEqual(dist.log_prob(self.tensor_sample_1).size(), torch.Size((3, 2)))
        self.assertRaises(ValueError, dist.log_prob, self.tensor_sample_2)
        self.assertEqual(dist.log_prob(torch.ones(3, 1, 1)).size(), torch.Size((3, 3, 2)))

    def test_binomial_shape(self):
        dist = Binomial(10, torch.Tensor([0.6, 0.3]))
        self.assertEqual(dist._batch_shape, torch.Size((2,)))
        self.assertEqual(dist._event_shape, torch.Size(()))
        self.assertEqual(dist.sample().size(), torch.Size((2,)))
        self.assertEqual(dist.sample((3, 2)).size(), torch.Size((3, 2, 2)))
        self.assertEqual(dist.log_prob(self.tensor_sample_1).size(), torch.Size((3, 2)))
        self.assertRaises(ValueError, dist.log_prob, self.tensor_sample_2)

    def test_multinomial_shape(self):
        dist = Multinomial(10, torch.Tensor([[0.6, 0.3], [0.6, 0.3], [0.6, 0.3]]))
        self.assertEqual(dist._batch_shape, torch.Size((3,)))
        self.assertEqual(dist._event_shape, torch.Size((2,)))
        self.assertEqual(dist.sample().size(), torch.Size((3, 2)))
        self.assertEqual(dist.sample((3, 2)).size(), torch.Size((3, 2, 3, 2)))
        self.assertEqual(dist.log_prob(self.tensor_sample_1).size(), torch.Size((3,)))
        self.assertRaises(ValueError, dist.log_prob, self.tensor_sample_2)
        self.assertEqual(dist.log_prob(torch.ones(3, 1, 2)).size(), torch.Size((3, 3)))

    def test_categorical_shape(self):
        dist = Categorical(torch.Tensor([[0.6, 0.3], [0.6, 0.3], [0.6, 0.3]]))
        self.assertEqual(dist._batch_shape, torch.Size((3,)))
        self.assertEqual(dist._event_shape, torch.Size(()))
        self.assertEqual(dist.sample().size(), torch.Size((3,)))
        self.assertEqual(dist.sample((3, 2)).size(), torch.Size((3, 2, 3,)))
        self.assertRaises(ValueError, dist.log_prob, self.tensor_sample_1)
        self.assertEqual(dist.log_prob(self.tensor_sample_2).size(), torch.Size((3, 2, 3)))
        self.assertEqual(dist.log_prob(torch.ones(3, 1)).size(), torch.Size((3, 3)))

    def test_one_hot_categorical_shape(self):
        dist = OneHotCategorical(torch.Tensor([[0.6, 0.3], [0.6, 0.3], [0.6, 0.3]]))
        self.assertEqual(dist._batch_shape, torch.Size((3,)))
        self.assertEqual(dist._event_shape, torch.Size((2,)))
        self.assertEqual(dist.sample().size(), torch.Size((3, 2)))
        self.assertEqual(dist.sample((3, 2)).size(), torch.Size((3, 2, 3, 2)))
        self.assertEqual(dist.log_prob(self.tensor_sample_1).size(), torch.Size((3,)))
        self.assertRaises(ValueError, dist.log_prob, self.tensor_sample_2)
        self.assertEqual(dist.log_prob(dist.enumerate_support()).size(), torch.Size((2, 3)))
        self.assertEqual(dist.log_prob(torch.ones((3, 1, 2))).size(), torch.Size((3, 3)))

    def test_cauchy_shape_scalar_params(self):
        cauchy = Cauchy(0, 1)
        self.assertEqual(cauchy._batch_shape, torch.Size())
        self.assertEqual(cauchy._event_shape, torch.Size())
        self.assertEqual(cauchy.sample().size(), torch.Size((1,)))
        self.assertEqual(cauchy.sample(torch.Size((3, 2))).size(), torch.Size((3, 2)))
        self.assertRaises(ValueError, cauchy.log_prob, self.scalar_sample)
        self.assertEqual(cauchy.log_prob(self.tensor_sample_1).size(), torch.Size((3, 2)))
        self.assertEqual(cauchy.log_prob(self.tensor_sample_2).size(), torch.Size((3, 2, 3)))

    def test_cauchy_shape_tensor_params(self):
        cauchy = Cauchy(torch.Tensor([0, 0]), torch.Tensor([1, 1]))
        self.assertEqual(cauchy._batch_shape, torch.Size((2,)))
        self.assertEqual(cauchy._event_shape, torch.Size(()))
        self.assertEqual(cauchy.sample().size(), torch.Size((2,)))
        self.assertEqual(cauchy.sample(torch.Size((3, 2))).size(), torch.Size((3, 2, 2)))
        self.assertEqual(cauchy.log_prob(self.tensor_sample_1).size(), torch.Size((3, 2)))
        self.assertRaises(ValueError, cauchy.log_prob, self.tensor_sample_2)
        self.assertEqual(cauchy.log_prob(torch.ones(2, 1)).size(), torch.Size((2, 2)))

    def test_dirichlet_shape(self):
        dist = Dirichlet(torch.Tensor([[0.6, 0.3], [1.6, 1.3], [2.6, 2.3]]))
        self.assertEqual(dist._batch_shape, torch.Size((3,)))
        self.assertEqual(dist._event_shape, torch.Size((2,)))
        self.assertEqual(dist.sample().size(), torch.Size((3, 2)))
        self.assertEqual(dist.sample((5, 4)).size(), torch.Size((5, 4, 3, 2)))
        self.assertEqual(dist.log_prob(self.tensor_sample_1).size(), torch.Size((3,)))
        self.assertRaises(ValueError, dist.log_prob, self.tensor_sample_2)
        self.assertEqual(dist.log_prob(torch.ones((3, 1, 2))).size(), torch.Size((3, 3)))

    def test_gamma_shape_scalar_params(self):
        gamma = Gamma(1, 1)
        self.assertEqual(gamma._batch_shape, torch.Size())
        self.assertEqual(gamma._event_shape, torch.Size())
        self.assertEqual(gamma.sample().size(), torch.Size((1,)))
        self.assertEqual(gamma.sample((3, 2)).size(), torch.Size((3, 2)))
        self.assertRaises(ValueError, gamma.log_prob, self.scalar_sample)
        self.assertEqual(gamma.log_prob(self.tensor_sample_1).size(), torch.Size((3, 2)))
        self.assertEqual(gamma.log_prob(self.tensor_sample_2).size(), torch.Size((3, 2, 3)))

    def test_gamma_shape_tensor_params(self):
        gamma = Gamma(torch.Tensor([1, 1]), torch.Tensor([1, 1]))
        self.assertEqual(gamma._batch_shape, torch.Size((2,)))
        self.assertEqual(gamma._event_shape, torch.Size(()))
        self.assertEqual(gamma.sample().size(), torch.Size((2,)))
        self.assertEqual(gamma.sample((3, 2)).size(), torch.Size((3, 2, 2)))
        self.assertEqual(gamma.log_prob(self.tensor_sample_1).size(), torch.Size((3, 2)))
        self.assertRaises(ValueError, gamma.log_prob, self.tensor_sample_2)
        self.assertEqual(gamma.log_prob(torch.ones(2, 1)).size(), torch.Size((2, 2)))

    def test_chi2_shape_scalar_params(self):
        chi2 = Chi2(1)
        self.assertEqual(chi2._batch_shape, torch.Size())
        self.assertEqual(chi2._event_shape, torch.Size())
        self.assertEqual(chi2.sample().size(), torch.Size((1,)))
        self.assertEqual(chi2.sample((3, 2)).size(), torch.Size((3, 2)))
        self.assertRaises(ValueError, chi2.log_prob, self.scalar_sample)
        self.assertEqual(chi2.log_prob(self.tensor_sample_1).size(), torch.Size((3, 2)))
        self.assertEqual(chi2.log_prob(self.tensor_sample_2).size(), torch.Size((3, 2, 3)))

    def test_chi2_shape_tensor_params(self):
        chi2 = Chi2(torch.Tensor([1, 1]))
        self.assertEqual(chi2._batch_shape, torch.Size((2,)))
        self.assertEqual(chi2._event_shape, torch.Size(()))
        self.assertEqual(chi2.sample().size(), torch.Size((2,)))
        self.assertEqual(chi2.sample((3, 2)).size(), torch.Size((3, 2, 2)))
        self.assertEqual(chi2.log_prob(self.tensor_sample_1).size(), torch.Size((3, 2)))
        self.assertRaises(ValueError, chi2.log_prob, self.tensor_sample_2)
        self.assertEqual(chi2.log_prob(torch.ones(2, 1)).size(), torch.Size((2, 2)))

    def test_studentT_shape_scalar_params(self):
        st = StudentT(1)
        self.assertEqual(st._batch_shape, torch.Size())
        self.assertEqual(st._event_shape, torch.Size())
        self.assertEqual(st.sample().size(), torch.Size((1,)))
        self.assertEqual(st.sample((3, 2)).size(), torch.Size((3, 2)))
        self.assertRaises(ValueError, st.log_prob, self.scalar_sample)
        self.assertEqual(st.log_prob(self.tensor_sample_1).size(), torch.Size((3, 2)))
        self.assertEqual(st.log_prob(self.tensor_sample_2).size(), torch.Size((3, 2, 3)))

    def test_studentT_shape_tensor_params(self):
        st = StudentT(torch.Tensor([1, 1]))
        self.assertEqual(st._batch_shape, torch.Size((2,)))
        self.assertEqual(st._event_shape, torch.Size(()))
        self.assertEqual(st.sample().size(), torch.Size((2,)))
        self.assertEqual(st.sample((3, 2)).size(), torch.Size((3, 2, 2)))
        self.assertEqual(st.log_prob(self.tensor_sample_1).size(), torch.Size((3, 2)))
        self.assertRaises(ValueError, st.log_prob, self.tensor_sample_2)
        self.assertEqual(st.log_prob(torch.ones(2, 1)).size(), torch.Size((2, 2)))

    def test_pareto_shape_scalar_params(self):
        pareto = Pareto(1, 1)
        self.assertEqual(pareto._batch_shape, torch.Size())
        self.assertEqual(pareto._event_shape, torch.Size())
        self.assertEqual(pareto.sample().size(), torch.Size((1,)))
        self.assertEqual(pareto.sample((3, 2)).size(), torch.Size((3, 2)))
        self.assertRaises(ValueError, pareto.log_prob, self.scalar_sample)
        self.assertEqual(pareto.log_prob(self.tensor_sample_1).size(), torch.Size((3, 2)))
        self.assertEqual(pareto.log_prob(self.tensor_sample_2).size(), torch.Size((3, 2, 3)))

    def test_normal_shape_scalar_params(self):
        normal = Normal(0, 1)
        self.assertEqual(normal._batch_shape, torch.Size())
        self.assertEqual(normal._event_shape, torch.Size())
        self.assertEqual(normal.sample().size(), torch.Size((1,)))
        self.assertEqual(normal.sample((3, 2)).size(), torch.Size((3, 2)))
        self.assertRaises(ValueError, normal.log_prob, self.scalar_sample)
        self.assertEqual(normal.log_prob(self.tensor_sample_1).size(), torch.Size((3, 2)))
        self.assertEqual(normal.log_prob(self.tensor_sample_2).size(), torch.Size((3, 2, 3)))

    def test_normal_shape_tensor_params(self):
        normal = Normal(torch.Tensor([0, 0]), torch.Tensor([1, 1]))
        self.assertEqual(normal._batch_shape, torch.Size((2,)))
        self.assertEqual(normal._event_shape, torch.Size(()))
        self.assertEqual(normal.sample().size(), torch.Size((2,)))
        self.assertEqual(normal.sample((3, 2)).size(), torch.Size((3, 2, 2)))
        self.assertEqual(normal.log_prob(self.tensor_sample_1).size(), torch.Size((3, 2)))
        self.assertRaises(ValueError, normal.log_prob, self.tensor_sample_2)
        self.assertEqual(normal.log_prob(torch.ones(2, 1)).size(), torch.Size((2, 2)))

    def test_uniform_shape_scalar_params(self):
        uniform = Uniform(0, 1)
        self.assertEqual(uniform._batch_shape, torch.Size())
        self.assertEqual(uniform._event_shape, torch.Size())
        self.assertEqual(uniform.sample().size(), torch.Size((1,)))
        self.assertEqual(uniform.sample(torch.Size((3, 2))).size(), torch.Size((3, 2)))
        self.assertRaises(ValueError, uniform.log_prob, self.scalar_sample)
        self.assertEqual(uniform.log_prob(self.tensor_sample_1).size(), torch.Size((3, 2)))
        self.assertEqual(uniform.log_prob(self.tensor_sample_2).size(), torch.Size((3, 2, 3)))

    def test_uniform_shape_tensor_params(self):
        uniform = Uniform(torch.Tensor([0, 0]), torch.Tensor([1, 1]))
        self.assertEqual(uniform._batch_shape, torch.Size((2,)))
        self.assertEqual(uniform._event_shape, torch.Size(()))
        self.assertEqual(uniform.sample().size(), torch.Size((2,)))
        self.assertEqual(uniform.sample(torch.Size((3, 2))).size(), torch.Size((3, 2, 2)))
        self.assertEqual(uniform.log_prob(self.tensor_sample_1).size(), torch.Size((3, 2)))
        self.assertRaises(ValueError, uniform.log_prob, self.tensor_sample_2)
        self.assertEqual(uniform.log_prob(torch.ones(2, 1)).size(), torch.Size((2, 2)))

    def test_exponential_shape_scalar_param(self):
        expon = Exponential(1.)
        self.assertEqual(expon._batch_shape, torch.Size())
        self.assertEqual(expon._event_shape, torch.Size())
        self.assertEqual(expon.sample().size(), torch.Size((1,)))
        self.assertEqual(expon.sample((3, 2)).size(), torch.Size((3, 2)))
        self.assertRaises(ValueError, expon.log_prob, self.scalar_sample)
        self.assertEqual(expon.log_prob(self.tensor_sample_1).size(), torch.Size((3, 2)))
        self.assertEqual(expon.log_prob(self.tensor_sample_2).size(), torch.Size((3, 2, 3)))

    def test_exponential_shape_tensor_param(self):
        expon = Exponential(torch.Tensor([1, 1]))
        self.assertEqual(expon._batch_shape, torch.Size((2,)))
        self.assertEqual(expon._event_shape, torch.Size(()))
        self.assertEqual(expon.sample().size(), torch.Size((2,)))
        self.assertEqual(expon.sample((3, 2)).size(), torch.Size((3, 2, 2)))
        self.assertEqual(expon.log_prob(self.tensor_sample_1).size(), torch.Size((3, 2)))
        self.assertRaises(ValueError, expon.log_prob, self.tensor_sample_2)
        self.assertEqual(expon.log_prob(torch.ones(2, 2)).size(), torch.Size((2, 2)))

    def test_laplace_shape_scalar_params(self):
        laplace = Laplace(0, 1)
        self.assertEqual(laplace._batch_shape, torch.Size())
        self.assertEqual(laplace._event_shape, torch.Size())
        self.assertEqual(laplace.sample().size(), torch.Size((1,)))
        self.assertEqual(laplace.sample((3, 2)).size(), torch.Size((3, 2)))
        self.assertRaises(ValueError, laplace.log_prob, self.scalar_sample)
        self.assertEqual(laplace.log_prob(self.tensor_sample_1).size(), torch.Size((3, 2)))
        self.assertEqual(laplace.log_prob(self.tensor_sample_2).size(), torch.Size((3, 2, 3)))

    def test_laplace_shape_tensor_params(self):
        laplace = Laplace(torch.Tensor([0, 0]), torch.Tensor([1, 1]))
        self.assertEqual(laplace._batch_shape, torch.Size((2,)))
        self.assertEqual(laplace._event_shape, torch.Size(()))
        self.assertEqual(laplace.sample().size(), torch.Size((2,)))
        self.assertEqual(laplace.sample((3, 2)).size(), torch.Size((3, 2, 2)))
        self.assertEqual(laplace.log_prob(self.tensor_sample_1).size(), torch.Size((3, 2)))
        self.assertRaises(ValueError, laplace.log_prob, self.tensor_sample_2)
        self.assertEqual(laplace.log_prob(torch.ones(2, 1)).size(), torch.Size((2, 2)))


class TestKL(TestCase):
    def setUp(self):
        self.finite_examples = [
            (Bernoulli(0.7), Bernoulli(0.3)),
            (Binomial(30, 0.7), Binomial(30, 0.3)),
            (Beta(1, 2), Beta(3, 4)),
            (Beta(1, 2), Chi2(3)),
            (Beta(1, 2), Exponential(3)),
            (Beta(1, 2), Gamma(3, 4)),
            (Beta(1, 2), Normal(-3, 4)),
            (Chi2(2), Chi2(3)),
            (Chi2(2), Gamma(3, 4)),
            (Chi2(2), Exponential(3)),
            (Dirichlet(torch.Tensor([1, 2])), Dirichlet(torch.Tensor([3, 4]))),
            (Exponential(1), Chi2(2)),
            (Exponential(1), Exponential(2)),
            (Exponential(1), Gamma(2, 3)),
            (Exponential(1), Gumbel(-2, 3)),
            (Exponential(2), Normal(-3, 4)),
            (Gamma(1, 2), Chi2(3)),
            (Gamma(1, 2), Exponential(3)),
            (Gamma(1, 2), Gamma(3, 4)),
            (Gamma(1, 2), Gumbel(-3, 4)),
            (Gumbel(-1, 2), Gumbel(-3, 4)),
            (Gumbel(-1, 2), Normal(-3, 4)),  # This case fails for n <= 22000
            (Geometric(0.7), Geometric(0.3)),
            (Laplace(1, 2), Laplace(-3, 4)),
            (Laplace(-1, 2), Normal(-3, 4)),
            (Normal(-1, 2), Gumbel(-3, 4)),
            (Normal(1, 2), Normal(-3, 4)),
            (Pareto(1, 2), Chi2(3)),
            (Pareto(1, 2), Exponential(3)),  # This case fails for n <= 22000
            (Pareto(1, 2), Gamma(3, 4)),  # This case fails for n <= 22000
            (Pareto(1, 2), Laplace(-3, 4)),
            (Pareto(1, 2), Laplace(3, 4)),
            (Pareto(1, 3), Normal(-2, 4)),
            (Uniform(0.25, 0.75), Beta(3, 4)),
            (Uniform(1, 2), Chi2(3)),
            (Uniform(1, 2), Exponential(3)),
            (Uniform(1, 2), Gamma(3, 4)),
            (Uniform(-1, 2), Gumbel(-3, 4)),
            (Uniform(-1, 2), Normal(-3, 4)),
            (Uniform(2, 3), Pareto(1, 4))
        ]

        self.infinite_examples = [
            (Beta(1, 2), Uniform(0.25, 1)),
            (Beta(1, 2), Uniform(0, 0.75)),
            (Beta(1, 2), Uniform(0.25, 0.75)),
            (Beta(1, 2), Pareto(1, 2)),
            (Binomial(31, 0.7), Binomial(30, 0.3)),
            (Chi2(1), Beta(2, 3)),
            (Chi2(1), Pareto(2, 3)),
            (Chi2(1), Uniform(-2, 3)),
            (Exponential(1), Beta(2, 3)),
            (Exponential(1), Pareto(2, 3)),
            (Exponential(1), Uniform(-2, 3)),
            (Gamma(1, 2), Beta(3, 4)),
            (Gamma(1, 2), Pareto(3, 4)),
            (Gamma(1, 2), Uniform(-3, 4)),
            (Gumbel(-1, 2), Beta(3, 4)),
            (Gumbel(-1, 2), Chi2(3)),
            (Gumbel(-1, 2), Exponential(3)),
            (Gumbel(-1, 2), Gamma(3, 4)),
            (Gumbel(-1, 2), Pareto(3, 4)),
            (Gumbel(-1, 2), Uniform(-3, 4)),
            (Laplace(-1, 2), Beta(3, 4)),
            (Laplace(-1, 2), Chi2(3)),
            (Laplace(-1, 2), Exponential(3)),
            (Laplace(-1, 2), Gamma(3, 4)),
            (Laplace(-1, 2), Pareto(3, 4)),
            (Laplace(-1, 2), Uniform(-3, 4)),
            (Normal(-1, 2), Beta(3, 4)),
            (Normal(-1, 2), Chi2(3)),
            (Normal(-1, 2), Exponential(3)),
            (Normal(-1, 2), Gamma(3, 4)),
            (Normal(-1, 2), Pareto(3, 4)),
            (Normal(-1, 2), Uniform(-3, 4)),
            (Pareto(2, 1), Chi2(3)),
            (Pareto(2, 1), Exponential(3)),
            (Pareto(2, 1), Gamma(3, 4)),
            (Pareto(1, 2), Normal(-3, 4)),
            (Pareto(1, 2), Pareto(3, 4)),
            (Uniform(-1, 1), Beta(2, 2)),
            (Uniform(0, 2), Beta(3, 4)),
            (Uniform(-1, 2), Beta(3, 4)),
            (Uniform(-1, 2), Chi2(3)),
            (Uniform(-1, 2), Exponential(3)),
            (Uniform(-1, 2), Gamma(3, 4)),
            (Uniform(-1, 2), Pareto(3, 4)),
        ]

    def test_kl_monte_carlo(self):
        set_rng_seed(0)  # see Note [Randomized statistical tests]
        for p, q in self.finite_examples:
            x = p.sample(sample_shape=(23000,))
            expected = (p.log_prob(x) - q.log_prob(x)).mean(0)
            actual = kl_divergence(p, q)
            message = 'Incorrect KL({}, {}). expected {}, actual {}'.format(
                type(p).__name__, type(q).__name__, expected, actual)
            self.assertEqual(expected, actual, prec=0.1, message=message)

    def test_kl_infinite(self):
        for p, q in self.infinite_examples:
            self.assertTrue((kl_divergence(p, q) == float('inf')).all(),
                            'Incorrect KL({}, {})'.format(type(p).__name__, type(q).__name__))

    def test_entropy_monte_carlo(self):
        set_rng_seed(0)  # see Note [Randomized statistical tests]
        for Dist, params in EXAMPLES:
            for i, param in enumerate(params):
                dist = Dist(**param)
                try:
                    actual = dist.entropy()
                except NotImplementedError:
                    continue
                x = dist.sample(sample_shape=(20000,))
                expected = -dist.log_prob(x).mean(0)
                if isinstance(actual, Variable):
                    actual = actual.data
                    expected = expected.data
                ignore = (expected == float('inf'))
                expected[ignore] = actual[ignore]
                self.assertEqual(actual, expected, prec=0.2, message='\n'.join([
                    '{} example {}/{}, incorrect .entropy().'.format(Dist.__name__, i, len(params)),
                    'Expected (monte carlo) {}'.format(expected),
                    'Actual (analytic) {}'.format(actual),
                    'max error = {}'.format(torch.abs(actual - expected).max()),
                ]))


class TestConstraints(TestCase):
    def test_params_contains(self):
        for Dist, params in EXAMPLES:
            for i, param in enumerate(params):
                dist = Dist(**param)
                for name, value in param.items():
                    if not (torch.is_tensor(value) or isinstance(value, Variable)):
                        value = torch.Tensor([value])
                    if Dist in (Categorical, OneHotCategorical, Multinomial) and name == 'probs':
                        # These distributions accept positive probs, but elsewhere we
                        # use a stricter constraint to the simplex.
                        value = value / value.sum(-1, True)
                    try:
                        constraint = dist.params[name]
                    except KeyError:
                        continue  # ignore optional parameters
                    if is_dependent(constraint):
                        continue
                    message = '{} example {}/{} parameter {} = {}'.format(
                        Dist.__name__, i, len(params), name, value)
                    self.assertTrue(constraint.check(value).all(), msg=message)

    def test_support_contains(self):
        for Dist, params in EXAMPLES:
            self.assertIsInstance(Dist.support, Constraint)
            for i, param in enumerate(params):
                dist = Dist(**param)
                value = dist.sample()
                constraint = dist.support
                message = '{} example {}/{} sample = {}'.format(
                    Dist.__name__, i, len(params), value)
                self.assertTrue(constraint.check(value).all(), msg=message)


class TestNumericalStability(TestCase):
    def _test_pdf_score(self,
                        dist_class,
                        x,
                        expected_value,
                        probs=None,
                        logits=None,
                        expected_gradient=None,
                        prec=1e-5):
        if probs is not None:
            p = Variable(probs, requires_grad=True)
            dist = dist_class(p)
        else:
            p = Variable(logits, requires_grad=True)
            dist = dist_class(logits=p)
        log_pdf = dist.log_prob(Variable(x))
        log_pdf.sum().backward()
        self.assertEqual(log_pdf.data,
                         expected_value,
                         prec=prec,
                         message='Incorrect value for tensor type: {}. Expected = {}, Actual = {}'
                         .format(type(x), expected_value, log_pdf.data))
        if expected_gradient is not None:
            self.assertEqual(p.grad.data,
                             expected_gradient,
                             prec=prec,
                             message='Incorrect gradient for tensor type: {}. Expected = {}, Actual = {}'
                             .format(type(x), expected_gradient, p.grad.data))

    def test_bernoulli_gradient(self):
        for tensor_type in [torch.FloatTensor, torch.DoubleTensor]:
            self._test_pdf_score(dist_class=Bernoulli,
                                 probs=tensor_type([0]),
                                 x=tensor_type([0]),
                                 expected_value=tensor_type([0]),
                                 expected_gradient=tensor_type([0]))

            self._test_pdf_score(dist_class=Bernoulli,
                                 probs=tensor_type([0]),
                                 x=tensor_type([1]),
                                 expected_value=tensor_type([_finfo(tensor_type([])).eps]).log(),
                                 expected_gradient=tensor_type([0]))

            self._test_pdf_score(dist_class=Bernoulli,
                                 probs=tensor_type([1e-4]),
                                 x=tensor_type([1]),
                                 expected_value=tensor_type([math.log(1e-4)]),
                                 expected_gradient=tensor_type([10000]))

            # Lower precision due to:
            # >>> 1 / (1 - torch.FloatTensor([0.9999]))
            # 9998.3408
            # [torch.FloatTensor of size 1]
            self._test_pdf_score(dist_class=Bernoulli,
                                 probs=tensor_type([1 - 1e-4]),
                                 x=tensor_type([0]),
                                 expected_value=tensor_type([math.log(1e-4)]),
                                 expected_gradient=tensor_type([-10000]),
                                 prec=2)

            self._test_pdf_score(dist_class=Bernoulli,
                                 logits=tensor_type([math.log(9999)]),
                                 x=tensor_type([0]),
                                 expected_value=tensor_type([math.log(1e-4)]),
                                 expected_gradient=tensor_type([-1]),
                                 prec=1e-3)

    def test_bernoulli_with_logits_underflow(self):
        for tensor_type, lim in ([(torch.FloatTensor, -1e38),
                                  (torch.DoubleTensor, -1e308)]):
            self._test_pdf_score(dist_class=Bernoulli,
                                 logits=tensor_type([lim]),
                                 x=tensor_type([0]),
                                 expected_value=tensor_type([0]),
                                 expected_gradient=tensor_type([0]))

    def test_bernoulli_with_logits_overflow(self):
        for tensor_type, lim in ([(torch.FloatTensor, 1e38),
                                  (torch.DoubleTensor, 1e308)]):
            self._test_pdf_score(dist_class=Bernoulli,
                                 logits=tensor_type([lim]),
                                 x=tensor_type([1]),
                                 expected_value=tensor_type([0]),
                                 expected_gradient=tensor_type([0]))

    def test_categorical_log_prob(self):
        for tensor_type in ([torch.FloatTensor, torch.DoubleTensor]):
            p = Variable(tensor_type([0, 1]), requires_grad=True)
            categorical = OneHotCategorical(p)
            log_pdf = categorical.log_prob(Variable(tensor_type([0, 1])))
            self.assertEqual(log_pdf.data[0], 0)

    def test_categorical_log_prob_with_logits(self):
        for tensor_type in ([torch.FloatTensor, torch.DoubleTensor]):
            p = Variable(tensor_type([-float('inf'), 0]), requires_grad=True)
            categorical = OneHotCategorical(logits=p)
            log_pdf_prob_1 = categorical.log_prob(Variable(tensor_type([0, 1])))
            self.assertEqual(log_pdf_prob_1.data[0], 0)
            log_pdf_prob_0 = categorical.log_prob(Variable(tensor_type([1, 0])))
            self.assertEqual(log_pdf_prob_0.data[0], -float('inf'), allow_inf=True)

    def test_multinomial_log_prob(self):
        for tensor_type in [torch.FloatTensor, torch.DoubleTensor]:
            p = Variable(tensor_type([0, 1]), requires_grad=True)
            s = Variable(tensor_type([0, 10]))
            multinomial = Multinomial(10, p)
            log_pdf = multinomial.log_prob(s)
            self.assertEqual(log_pdf.data[0], 0)

    def test_multinomial_log_prob_with_logits(self):
        for tensor_type in [torch.FloatTensor, torch.DoubleTensor]:
            p = Variable(tensor_type([-float('inf'), 0]), requires_grad=True)
            multinomial = Multinomial(10, logits=p)
            log_pdf_prob_1 = multinomial.log_prob(Variable(tensor_type([0, 10])))
            self.assertEqual(log_pdf_prob_1.data[0], 0)
            log_pdf_prob_0 = multinomial.log_prob(Variable(tensor_type([10, 0])))
            self.assertEqual(log_pdf_prob_0.data[0], -float('inf'), allow_inf=True)


if __name__ == '__main__':
    run_tests()<|MERGE_RESOLUTION|>--- conflicted
+++ resolved
@@ -30,13 +30,8 @@
 import torch
 from common import TestCase, run_tests, set_rng_seed
 from torch.autograd import Variable, grad, gradcheck
-<<<<<<< HEAD
-from torch.distributions import (Bernoulli, Beta, Categorical, Cauchy, Chi2,
+from torch.distributions import (Bernoulli, Beta, Binomial, Categorical, Cauchy, Chi2,
                                  Dirichlet, Exponential, Gamma, Geometric, Gumbel, Laplace,
-=======
-from torch.distributions import (Bernoulli, Beta, Binomial, Categorical, Cauchy, Chi2,
-                                 Dirichlet, Exponential, Gamma, Gumbel, Laplace,
->>>>>>> 8c2d35c7
                                  Normal, OneHotCategorical, Multinomial, Pareto,
                                  StudentT, Uniform, kl_divergence)
 from torch.distributions.dirichlet import _Dirichlet_backward
@@ -312,7 +307,6 @@
                          (2, 5, 2, 3, 5))
         self.assertEqual(Bernoulli(p).sample_n(2).size(), (2, 2, 3, 5))
 
-<<<<<<< HEAD
     def test_geometric(self):
         p = Variable(torch.Tensor([0.7, 0.2, 0.4]), requires_grad=True)
         r = Variable(torch.Tensor([0.3]), requires_grad=True)
@@ -345,7 +339,7 @@
         # check entropy computation
         self.assertEqual(Geometric(p).entropy().data, scipy.stats.geom(p.data.numpy(), loc=-1).entropy(), prec=1e-3)
         self.assertEqual(Geometric(s).entropy()[0], scipy.stats.geom(s, loc=-1).entropy().item(), prec=1e-3)
-=======
+
     def test_binomial(self):
         p = Variable(torch.arange(0.05, 1, 0.1), requires_grad=True)
         for total_count in [1, 2, 10]:
@@ -378,7 +372,6 @@
         self.assertEqual(bin1.sample(), total_count)
         self.assertAlmostEqual(bin1.log_prob(torch.Tensor([total_count]))[0], 0, places=3)
         self.assertEqual(bin1.log_prob(torch.Tensor([total_count - 1])).exp()[0], 0, allow_inf=True)
->>>>>>> 8c2d35c7
 
     def test_multinomial_1d(self):
         total_count = 10
