--- conflicted
+++ resolved
@@ -16,13 +16,10 @@
 
 
 class TestDistributions(TestCase):
-<<<<<<< HEAD
-=======
     def _set_rng_seed(self, seed=0):
         torch.manual_seed(seed)
         if TEST_NUMPY:
             np.random.seed(seed)
->>>>>>> c902f1cf
 
     def _gradcheck_log_prob(self, dist_ctor, ctor_params):
         # performs gradient checks on log_prob
